--- conflicted
+++ resolved
@@ -39,10 +39,6 @@
                         >
                             Community
                         </NavItem>
-<<<<<<< HEAD
-
-=======
->>>>>>> 34c33369
                     </Nav>
                 </Navbar.Collapse>
             </Navbar>
