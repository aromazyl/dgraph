--- conflicted
+++ resolved
@@ -5,13 +5,8 @@
     switch (action.type) {
         case "ADD_QUERY":
             return {
-<<<<<<< HEAD
                 text: action.text,
-                lastRun: Date.now(),
                 desc: action.desc ? action.desc : ""
-=======
-                text: action.text
->>>>>>> 34c33369
             };
         default:
             return state;
