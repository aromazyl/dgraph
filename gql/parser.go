/*
 * Copyright 2015 Manish R Jain <manishrjain@gmaicom>
 *
 * Licensed under the Apache License, Version 2.0 (the "License");
 * you may not use this file except in compliance with the License.
 * You may obtain a copy of the License at
 *
 * 		http://www.apache.org/licenses/LICENSE-2.0
 *
 * Unless required by applicable law or agreed to in writing, software
 * distributed under the License is distributed on an "AS IS" BASIS,
 * WITHOUT WARRANTIES OR CONDITIONS OF ANY KIND, either express or implied.
 * See the License for the specific language governing permissions and
 * limitations under the License.
 */

package gql

import (
	"bytes"
	"encoding/json"
	"fmt"
	"sort"
	"strconv"
	"strings"

	"github.com/dgraph-io/dgraph/lex"
	"github.com/dgraph-io/dgraph/x"
	farm "github.com/dgryski/go-farm"
)

// GraphQuery stores the parsed Query in a tree format. This gets converted to
// internally used query.SubGraph before processing the query.
type GraphQuery struct {
	UID      []uint64
	Attr     string
	Langs    []string
	Alias    string
	IsCount  bool
	Var      string
	NeedsVar []string
	Func     *Function

	Args         map[string]string
	Children     []*GraphQuery
	Filter       *FilterTree
	Normalize    bool
	Facets       *Facets
	FacetsFilter *FilterTree

	// Internal fields below.
	// If gq.fragment is nonempty, then it is a fragment reference / spread.
	fragment string
}

// Mutation stores the strings corresponding to set and delete operations.
type Mutation struct {
	Set    string
	Del    string
	Schema string
}

// Schema stores list of predicates and attributes
type Schema struct {
	Predicates []string
	Fields     []string
}

// pair denotes the key value pair that is part of the GraphQL query root in parenthesis.
type pair struct {
	Key string
	Val string
}

// Internal structure for doing dfs on fragments.
type fragmentNode struct {
	Name    string
	Gq      *GraphQuery
	Entered bool // Entered in dfs.
	Exited  bool // Exited in dfs.
}

// Key is fragment names.
type fragmentMap map[string]*fragmentNode

type varInfo struct {
	Value string
	Type  string
}

// varMap is a map with key as variable name.
type varMap map[string]varInfo

// FilterTree is the result of parsing the filter directive.
// Either you can have `Op and Children` on non-leaf nodes
// Or Func at leaf nodes.
type FilterTree struct {
	Op    string
	Child []*FilterTree
	Func  *Function
}

// Function holds the information about gql functions.
type Function struct {
	Attr     string
	Lang     string   // language of the attribute value
	Name     string   // Specifies the name of the function.
	Args     []string // Contains the arguments of the function.
	NeedsVar []string // If the function requires some variable
}

// Facet holds the information about gql Facets (edge key-value pairs).
type Facets struct {
	AllKeys bool
	Keys    []string // should be in sorted order.
}

// filterOpPrecedence is a map from filterOp (a string) to its precedence.
var filterOpPrecedence map[string]int

func init() {
	filterOpPrecedence = map[string]int{
		"not": 3,
		"and": 2,
		"or":  1,
	}
}

func (f *Function) IsAggregator() bool {
	return f.Name == "min" ||
		f.Name == "max" ||
		f.Name == "sum"
}

func (f *Function) IsPasswordVerifier() bool {
	return f.Name == "checkpwd"
}

// DebugPrint is useful for debugging.
func (gq *GraphQuery) DebugPrint(prefix string) {
	x.Printf("%s[%x %q %q->%q]\n", prefix, gq.UID, gq.Attr, gq.Alias)
	for _, c := range gq.Children {
		c.DebugPrint(prefix + "|->")
	}
}

func (gq *GraphQuery) isFragment() bool {
	return gq.fragment != ""
}

func (fn *fragmentNode) expand(fmap fragmentMap) error {
	if fn.Exited {
		// This fragment node has already been expanded.
		return nil
	}
	if fn.Entered {
		return x.Errorf("Cycle detected: %s", fn.Name)
	}
	fn.Entered = true
	if err := fn.Gq.expandFragments(fmap); err != nil {
		return err
	}
	fn.Exited = true
	return nil
}

func (gq *GraphQuery) expandFragments(fmap fragmentMap) error {
	// We have to make a copy of children to preserve order and replace
	// fragment references with fragment content. The copy is newChildren.
	var newChildren []*GraphQuery
	// Expand non-fragments. Do not append to gq.Children.
	for _, child := range gq.Children {
		if child.isFragment() {
			fname := child.fragment // Name of fragment being referenced.
			fchild := fmap[fname]
			if fchild == nil {
				return x.Errorf("Missing fragment: %s", fname)
			}
			if err := fchild.expand(fmap); err != nil {
				return err
			}
			newChildren = append(newChildren, fchild.Gq.Children...)
		} else {
			if err := child.expandFragments(fmap); err != nil {
				return err
			}
			newChildren = append(newChildren, child)
		}
	}
	gq.Children = newChildren
	return nil
}

type query struct {
	Variables map[string]string `json:"variables"`
	Query     string            `json:"query"`
}

type queryAlt struct {
	Variables string `json:"variables"`
	Query     string `json:"query"`
}

/*
The query could be of the following forms :

# Normal query.
	`query test($a: int) { me(_xid_: alice-in-wonderland) {author(first:$a){name}}}`

# With stringified variables map.
 `{
   "query": "query test($a: int){ me(_xid_: alice-in-wonderland) {author(first:$a){name}}}",
	 "variables": "{'$a':'2'}"
	 }`

# With a non-stringified variables map.
  `{
   "query": "query test($a: int){ me(_xid_: alice-in-wonderland) {author(first:$a){name}}}",
	 "variables": {'$a':'2'}
	 }`
*/

func parseQueryWithVariables(str string) (string, varMap, error) {
	var q query
	vm := make(varMap)
	mp := make(map[string]string)
	if err := json.Unmarshal([]byte(str), &q); err != nil {
		// Check if the json object is stringified.
		var q1 queryAlt
		if err := json.Unmarshal([]byte(str), &q1); err != nil {
			return str, vm, nil // It does not obey GraphiQL format but valid.
		}
		// Convert the stringified variables to map if it is not nil.
		if q1.Variables != "" {
			if err = json.Unmarshal([]byte(q1.Variables), &mp); err != nil {
				return "", nil, err
			}
		}
	} else {
		mp = q.Variables
	}

	for k, v := range mp {
		vm[k] = varInfo{
			Value: v,
		}
	}
	return q.Query, vm, nil
}

func checkValueType(vm varMap) error {
	for k, v := range vm {
		typ := v.Type

		if len(typ) == 0 {
			return x.Errorf("Type of variable %v not specified", k)
		}

		// Ensure value is not nil if the variable is required.
		if typ[len(typ)-1] == '!' {
			if v.Value == "" {
				return x.Errorf("Variable %v should be initialised", k)
			}
			typ = typ[:len(typ)-1]
		}

		// Type check the values.
		if v.Value != "" {
			switch typ {
			case "int":
				{
					if _, err := strconv.ParseInt(v.Value, 0, 64); err != nil {
						return x.Wrapf(err, "Expected an int but got %v", v.Value)
					}
				}
			case "float":
				{
					if _, err := strconv.ParseFloat(v.Value, 64); err != nil {
						return x.Wrapf(err, "Expected a float but got %v", v.Value)
					}
				}
			case "bool":
				{
					if _, err := strconv.ParseBool(v.Value); err != nil {
						return x.Wrapf(err, "Expected a bool but got %v", v.Value)
					}
				}
			case "string": // Value is a valid string. No checks required.
			default:
				return x.Errorf("Type %v not supported", typ)
			}
		}
	}

	return nil
}

func substituteVariables(gq *GraphQuery, vmap varMap) error {
	for k, v := range gq.Args {
		// v won't be empty as its handled in parseVariables.
		if v[0] == '$' {
			va, ok := vmap[v]
			if !ok {
				return x.Errorf("Variable not defined %v", v)
			}
			gq.Args[k] = va.Value
		}
	}

	for _, child := range gq.Children {
		if err := substituteVariables(child, vmap); err != nil {
			return err
		}
	}

	return nil
}

// Vars struct contains the list of variables defined and used by a
// query block.
type Vars struct {
	Defines []string
	Needs   []string
}

// Result struct contains the Query list, its corresponding variable use list
// and the mutation block.
type Result struct {
	Query     []*GraphQuery
	QueryVars []*Vars
	Mutation  *Mutation
	Schema    *Schema
}

// Parse initializes and runs the lexer. It also constructs the GraphQuery subgraph
// from the lexed items.
func Parse(input string) (res Result, rerr error) {
	query, vmap, err := parseQueryWithVariables(input)
	if err != nil {
		return res, err
	}

	l := lex.NewLexer(query).Run(lexText)

	var qu *GraphQuery
	it := l.NewIterator()
	fmap := make(fragmentMap)
	for it.Next() {
		item := it.Item()
		switch item.Typ {
		case lex.ItemError:
			return res, x.Errorf(item.Val)
		case itemOpType:
			if item.Val == "mutation" {
				if res.Mutation != nil {
					return res, x.Errorf("Only one mutation block allowed.")
				}
				if res.Mutation, rerr = getMutation(it); rerr != nil {
					return res, rerr
				}
			} else if item.Val == "schema" {
				if res.Schema != nil {
					return res, x.Errorf("Only one schema block allowed ")
				}
				if res.Query != nil {
					return res, x.Errorf("schema block is not allowed with query block")
				}
				if res.Schema, rerr = getSchema(it); rerr != nil {
					return res, rerr
				}
			} else if item.Val == "fragment" {
				// TODO(jchiu0): This is to be done in ParseSchema once it is ready.
				fnode, rerr := getFragment(it)
				if rerr != nil {
					return res, rerr
				}
				fmap[fnode.Name] = fnode
			} else if item.Val == "query" {
				if res.Schema != nil {
					return res, x.Errorf("schema block is not allowed with query block")
				}
				if qu, rerr = getVariablesAndQuery(it, vmap); rerr != nil {
					return res, rerr
				}
				res.Query = append(res.Query, qu)
			}
		case itemLeftCurl:
			if qu, rerr = getQuery(it); rerr != nil {
				return res, rerr
			}
			res.Query = append(res.Query, qu)
		case itemName:
			it.Prev()
			if qu, rerr = getQuery(it); rerr != nil {
				return res, rerr
			}
			res.Query = append(res.Query, qu)
		}
	}

	if len(res.Query) != 0 {
		res.QueryVars = make([]*Vars, 0, len(res.Query))
		for i := 0; i < len(res.Query); i++ {
			qu := res.Query[i]
			// Try expanding fragments using fragment map.
			if err := qu.expandFragments(fmap); err != nil {
				return res, err
			}

			// Substitute all variables with corresponding values
			if err := substituteVariables(qu, vmap); err != nil {
				return res, err
			}

			res.QueryVars = append(res.QueryVars, &Vars{})
			// Collect vars used and defined in Result struct.
			qu.collectVars(res.QueryVars[i])
		}
		if err := checkDependency(res.QueryVars); err != nil {
			return res, err
		}
	}
	return res, nil
}

func checkDependency(vl []*Vars) error {
	needs, defines := make([]string, 0, 10), make([]string, 0, 10)
	for _, it := range vl {
		needs = append(needs, it.Needs...)
		defines = append(defines, it.Defines...)
	}

	sort.Strings(needs)
	sort.Strings(defines)
	i, j := 0, 0
	if len(defines) > len(needs) {
		return x.Errorf("Some variables are defined and not used")
	}

	for i < len(needs) && j < len(defines) {
		if needs[i] != defines[j] {
			return x.Errorf("Variable %s defined but not used", defines[j])
		}
		i++
		for i < len(needs) && needs[i-1] == needs[i] {
			i++
		}
		j++
		if j < len(defines) && defines[j] == defines[j-1] {
			return x.Errorf("Variable %s defined multiple times", defines[j])
		}
	}
	if i != len(needs) || j != len(defines) {
		return x.Errorf("Some variables are used but not defined")
	}
	return nil
}

func (qu *GraphQuery) collectVars(v *Vars) {
	if qu.Var != "" {
		v.Defines = append(v.Defines, qu.Var)
	}

	v.Needs = append(v.Needs, qu.NeedsVar...)

	for _, ch := range qu.Children {
		ch.collectVars(v)
	}
	if qu.Filter != nil {
		qu.Filter.collectVars(v)
	}
}

func (f *FilterTree) collectVars(v *Vars) {
	if f.Func != nil {
		v.Needs = append(v.Needs, f.Func.NeedsVar...)
	}
	for _, fch := range f.Child {
		fch.collectVars(v)
	}
}

func (f *FilterTree) hasVars() bool {
	if (f.Func != nil) && (len(f.Func.NeedsVar) > 0) {
		return true
	}
	for _, fch := range f.Child {
		if fch.hasVars() {
			return true
		}
	}
	return false
}

// getVariablesAndQuery checks if the query has a variable list and stores it in
// vmap. For variable list to be present, the query should have a name which is
// also checked for. It also calls getQuery to create the GraphQuery object tree.
func getVariablesAndQuery(it *lex.ItemIterator, vmap varMap) (gq *GraphQuery,
	rerr error) {
	var name string
L2:
	for it.Next() {
		item := it.Item()
		switch item.Typ {
		case lex.ItemError:
			return nil, x.Errorf(item.Val)
		case itemText:
			v := strings.TrimSpace(item.Val)
			if len(v) > 0 {
				if name != "" {
					return nil, x.Errorf("Multiple word query name not allowed.")
				}
				name = item.Val
			}
		case itemLeftRound:
			if name == "" {
				return nil, x.Errorf("Variables can be defined only in named queries.")
			}

			if rerr = parseVariables(it, vmap); rerr != nil {
				return nil, rerr
			}

			if rerr = checkValueType(vmap); rerr != nil {
				return nil, rerr
			}
		case itemLeftCurl:
			if gq, rerr = getQuery(it); rerr != nil {
				return nil, rerr
			}
			break L2
		}
	}
	return gq, nil
}

// getQuery creates a GraphQuery object tree by calling getRoot
// and goDeep functions by looking at '{'.
func getQuery(it *lex.ItemIterator) (gq *GraphQuery, rerr error) {
	// First, get the root
	gq, rerr = getRoot(it)
	if rerr != nil {
		return nil, rerr
	}

	var seenFilter bool
L:
	// Recurse to deeper levels through godeep.
	if !it.Next() {
		return nil, x.Errorf("Invalid query")
	}

	item := it.Item()
	if item.Typ == itemLeftCurl {
		if rerr = godeep(it, gq); rerr != nil {
			return nil, rerr
		}
	} else if item.Typ == itemAt {
		it.Next()
		item := it.Item()
		if item.Typ == itemName {
			switch item.Val {
			case "filter":
				if seenFilter {
					return nil, x.Errorf("Repeated filter at root")
				}
				seenFilter = true
				filter, err := parseFilter(it)
				if err != nil {
					return nil, err
				}
				gq.Filter = filter

			case "normalize":
				gq.Normalize = true
			default:
				return nil, x.Errorf("Unknown directive [%s]", item.Val)
			}
			goto L
		}
	} else {
		return nil, x.Errorf("Malformed Query. Missing {")
	}

	return gq, nil
}

// getFragment parses a fragment definition (not reference).
func getFragment(it *lex.ItemIterator) (*fragmentNode, error) {
	var name string
	for it.Next() {
		item := it.Item()
		if item.Typ == itemName {
			v := strings.TrimSpace(item.Val)
			if len(v) > 0 && name == "" {
				// Currently, we take the first nontrivial token as the
				// fragment name and ignore everything after that until we see
				// a left curl.
				name = v
			}
		} else if item.Typ == itemLeftCurl {
			break
		} else {
			return nil, x.Errorf("Unexpected item in fragment: %v %v", item.Typ, item.Val)
		}
	}
	if name == "" {
		return nil, x.Errorf("Empty fragment name")
	}

	gq := &GraphQuery{
		Args: make(map[string]string),
	}
	if err := godeep(it, gq); err != nil {
		return nil, err
	}
	fn := &fragmentNode{
		Name: name,
		Gq:   gq,
	}
	return fn, nil
}

// getMutation function parses and stores the set and delete
// operation in Mutation.
func getMutation(it *lex.ItemIterator) (*Mutation, error) {
	var mu *Mutation
	for it.Next() {
		item := it.Item()
		if item.Typ == itemText {
			continue
		}
		if item.Typ == itemLeftCurl {
			mu = new(Mutation)
		}
		if item.Typ == itemRightCurl {
			return mu, nil
		}
		if item.Typ == itemMutationOp {
			if err := parseMutationOp(it, item.Val, mu); err != nil {
				return nil, err
			}
		}
	}
	return nil, x.Errorf("Invalid mutation.")
}

// parses till rightSquare is found (parses [a, b]) excluding leftSquare
// This function can be reused for query later
func parseListItemNames(it *lex.ItemIterator) ([]string, error) {
	var items []string
	for it.Next() {
		item := it.Item()
		switch item.Typ {
		case itemRightSquare:
			return items, nil
		case itemName:
			items = append(items, item.Val)
		case itemComma:
			it.Next()
			item = it.Item()
			if item.Typ != itemName {
				return items, x.Errorf("Invalid scheam block")
			} else {
				items = append(items, item.Val)
			}
		default:
			return items, x.Errorf("Invalid schema block")
		}
	}
	return items, x.Errorf("Invalid schema block")
}

// parses till rightround is found
func parseSchemaPredicates(it *lex.ItemIterator, s *Schema) error {
	// pred should be followed by colon
	it.Next()
	item := it.Item()
	if item.Typ != itemName && item.Val != "pred" {
		return x.Errorf("Invalid schema block")
	}
	it.Next()
	item = it.Item()
	if item.Typ != itemColon {
		return x.Errorf("Invalid schema block")
	}

	// can be a or [a,b]
	it.Next()
	item = it.Item()
	if item.Typ == itemName {
		s.Predicates = append(s.Predicates, item.Val)
	} else if item.Typ == itemLeftSquare {
		var err error
		if s.Predicates, err = parseListItemNames(it); err != nil {
			return err
		}
	} else {
		return x.Errorf("Invalid schema block")
	}

	it.Next()
	item = it.Item()
	if item.Typ == itemRightRound {
		return nil
	}
	return x.Errorf("Invalid schema blocks")
}

// parses till rightcurl is found
func parseSchemaFields(it *lex.ItemIterator, s *Schema) error {
	for it.Next() {
		item := it.Item()
		switch item.Typ {
		case itemRightCurl:
			return nil
		case itemName:
			s.Fields = append(s.Fields, item.Val)
		default:
			return x.Errorf("Invalid schema block.")
		}
	}
	return x.Errorf("Invalid schema block.")
}

func getSchema(it *lex.ItemIterator) (*Schema, error) {
	var s Schema
	leftRoundSeen := false
	for it.Next() {
		item := it.Item()
		switch item.Typ {
		case itemLeftCurl:
			if err := parseSchemaFields(it, &s); err != nil {
				return nil, err
			}
			return &s, nil
		case itemLeftRound:
			if leftRoundSeen {
				return nil, x.Errorf("Too many left rounds in schema block")
			}
			leftRoundSeen = true
			if err := parseSchemaPredicates(it, &s); err != nil {
				return nil, err
			}
		default:
			return nil, x.Errorf("Invalid schema block")
		}
	}
	return nil, x.Errorf("Invalid schema block.")
}

// parseMutationOp parses and stores set or delete operation string in Mutation.
func parseMutationOp(it *lex.ItemIterator, op string, mu *Mutation) error {
	if mu == nil {
		return x.Errorf("Mutation is nil.")
	}

	parse := false
	for it.Next() {
		item := it.Item()
		if item.Typ == itemText {
			continue
		}
		if item.Typ == itemLeftCurl {
			if parse {
				return x.Errorf("Too many left curls in set mutation.")
			}
			parse = true
		}
		if item.Typ == itemMutationContent {
			if !parse {
				return x.Errorf("Mutation syntax invalid.")
			}
			if op == "set" {
				mu.Set = item.Val
			} else if op == "delete" {
				mu.Del = item.Val
			} else if op == "schema" {
				mu.Schema = item.Val
			} else {
				return x.Errorf("Invalid mutation operation.")
			}
		}
		if item.Typ == itemRightCurl {
			return nil
		}
	}
	return x.Errorf("Invalid mutation formatting.")
}

func parseVariables(it *lex.ItemIterator, vmap varMap) error {
	expectArg := true
	for it.Next() {
		var varName string
		// Get variable name.
		item := it.Item()
		if item.Typ == itemDollar {
			if !expectArg {
				return x.Errorf("Missing comma in var declaration")
			}
			it.Next()
			item = it.Item()
			if item.Typ == itemName {
				varName = fmt.Sprintf("$%s", item.Val)
			} else {
				return x.Errorf("Expecting a variable name. Got: %v", item)
			}
		} else if item.Typ == itemRightRound {
			if expectArg {
				return x.Errorf("Invalid comma in var block")
			}
			break
		} else if item.Typ == itemComma {
			if expectArg {
				return x.Errorf("Invalid comma in var block")
			}
			expectArg = true
			continue
		} else {
			return x.Errorf("Unexpected item in place of variable. Got: %v %v", item, item.Typ == itemDollar)
		}

		it.Next()
		item = it.Item()
		if item.Typ != itemColon {
			return x.Errorf("Expecting a collon. Got: %v", item)
		}

		// Get variable type.
		it.Next()
		item = it.Item()
		if item.Typ != itemName {
			return x.Errorf("Expecting a variable type. Got: %v", item)
		}

		// Ensure that the type is not nil.
		varType := item.Val
		if varType == "" {
			return x.Errorf("Type of a variable can't be empty")
		}

		// Insert the variable into the map. The variable might already be defiend
		// in the variable list passed with the query.
		if _, ok := vmap[varName]; ok {
			vmap[varName] = varInfo{
				Value: vmap[varName].Value,
				Type:  varType,
			}
		} else {
			vmap[varName] = varInfo{
				Type: varType,
			}
		}

		// Check for '=' sign and optional default value.
		it.Next()
		item = it.Item()
		if item.Typ == itemEqual {
			it.Next()
			it := it.Item()
			if it.Typ != itemName {
				return x.Errorf("Expecting default value of a variable. Got: %v", item)
			}

			if varType[len(varType)-1] == '!' {
				return x.Errorf("Type ending with ! can't have default value: Got: %v", varType)
			}

			// If value is empty replace, otherwise ignore the default value
			// as the intialised value will override the default value.
			if vmap[varName].Value == "" {
				vmap[varName] = varInfo{
					Value: it.Val,
					Type:  varType,
				}
			}
		} else if item.Typ == itemRightRound {
			break
		} else {
			// We consumed an extra item to see if it was an '=' sign, so move back.
			it.Prev()
		}
		expectArg = false
	}
	return nil
}

// parseArguments parses the arguments part of the GraphQL query root.
func parseArguments(it *lex.ItemIterator) (result []pair, rerr error) {
	expectArg := true
	for it.Next() {
		var p pair
		// Get key.
		item := it.Item()
		if item.Typ == itemName {
			if !expectArg {
				return nil, x.Errorf("Expecting a comma. But got: %v", item.Val)
			}
			p.Key = item.Val
			expectArg = false
		} else if item.Typ == itemRightRound {
			if expectArg {
				return nil, x.Errorf("Unexpected comma before ).")
			}
			break
		} else if item.Typ == itemComma {
			if expectArg {
				return nil, x.Errorf("Expected Argument but got comma.")
			}
			expectArg = true
			continue
		} else {
			return result, x.Errorf("Expecting argument name. Got: %v", item)
		}

		it.Next()
		item = it.Item()
		if item.Typ != itemColon {
			return result, x.Errorf("Expecting a collon. Got: %v", item)
		}

		// Get value.
		it.Next()
		item = it.Item()
		var val string
		if item.Typ == itemDollar {
			val = "$"
			it.Next()
			item = it.Item()
			if item.Typ != itemName {
				return result, x.Errorf("Expecting argument value. Got: %v", item)
			}
		} else if item.Typ != itemName {
			return result, x.Errorf("Expecting argument value. Got: %v", item)
		}

		p.Val = val + item.Val
		result = append(result, p)
	}
	return result, nil
}

// debugString converts FilterTree to a string. Good for testing, debugging.
func (t *FilterTree) debugString() string {
	buf := bytes.NewBuffer(make([]byte, 0, 20))
	t.stringHelper(buf)
	return buf.String()
}

// stringHelper does simple DFS to convert FilterTree to string.
func (t *FilterTree) stringHelper(buf *bytes.Buffer) {
	x.AssertTrue(t != nil)
	if t.Func != nil && len(t.Func.Name) > 0 {
		// Leaf node.
		buf.WriteRune('(')
		buf.WriteString(t.Func.Name)

		if len(t.Func.Attr) > 0 {
			buf.WriteRune(' ')
			buf.WriteString(t.Func.Attr)
			if len(t.Func.Lang) > 0 {
				buf.WriteRune('@')
				buf.WriteString(t.Func.Lang)
			}

			for _, arg := range t.Func.Args {
				buf.WriteString(" \"")
				buf.WriteString(arg)
				buf.WriteRune('"')
			}
		}
		buf.WriteRune(')')
		return
	}
	// Non-leaf node.
	buf.WriteRune('(')
	switch t.Op {
	case "and":
		buf.WriteString("AND")
	case "or":
		buf.WriteString("OR")
	case "not":
		buf.WriteString("NOT")
	default:
		x.Errorf("Unknown operator: %q", t.Op)
	}

	for _, c := range t.Child {
		buf.WriteRune(' ')
		c.stringHelper(buf)
	}
	buf.WriteRune(')')
}

type filterTreeStack struct{ a []*FilterTree }

func (s *filterTreeStack) empty() bool        { return len(s.a) == 0 }
func (s *filterTreeStack) size() int          { return len(s.a) }
func (s *filterTreeStack) push(t *FilterTree) { s.a = append(s.a, t) }

func (s *filterTreeStack) pop() (*FilterTree, error) {
	if s.empty() {
		return nil, x.Errorf("Empty stack")
	}
	last := s.a[len(s.a)-1]
	s.a = s.a[:len(s.a)-1]
	return last, nil
}

func (s *filterTreeStack) peek() *FilterTree {
	x.AssertTruef(!s.empty(), "Trying to peek empty stack")
	return s.a[len(s.a)-1]
}

func evalStack(opStack, valueStack *filterTreeStack) error {
	topOp, err := opStack.pop()
	if err != nil {
		return x.Errorf("Invalid filter statement")
	}
	if topOp.Op == "not" {
		// Since "not" is a unary operator, just pop one value.
		topVal, err := valueStack.pop()
		if err != nil {
			return x.Errorf("Invalid filter statement")
		}
		topOp.Child = []*FilterTree{topVal}
	} else {
		// "and" and "or" are binary operators, so pop two values.
		if valueStack.size() < 2 {
			return x.Errorf("Invalid filter statement")
		}
		topVal1, _ := valueStack.pop()
		topVal2, _ := valueStack.pop()
		topOp.Child = []*FilterTree{topVal2, topVal1}
	}
	// Push the new value (tree) into the valueStack.
	valueStack.push(topOp)
	return nil
}

func parseFunction(it *lex.ItemIterator) (*Function, error) {
	var g *Function
	var expectArg, seenFuncArg, expectLang bool
L:
	for it.Next() {
		item := it.Item()
		if item.Typ == itemName { // Value.
			g = &Function{Name: strings.ToLower(item.Val)}
			it.Next()
			itemInFunc := it.Item()
			if itemInFunc.Typ != itemLeftRound {
				return nil, x.Errorf("Expected ( after func name [%s] but got %v",
					g.Name, itemInFunc.Val)
			}
			expectArg = true
			for it.Next() {
				itemInFunc := it.Item()
				if itemInFunc.Typ == itemRightRound {
					break L
				} else if itemInFunc.Typ == itemComma {
					expectArg = true
					continue
				} else if itemInFunc.Typ == itemLeftRound {
					// Function inside a function.
					if seenFuncArg {
						return nil, x.Errorf("Multiple functions as arguments not allowed")
					}
					it.Prev()
					it.Prev()
					f, err := parseFunction(it)
					if err != nil {
						return nil, err
					}
					seenFuncArg = true
					g.Attr = f.Attr
					g.Args = append(g.Args, f.Name)
					continue
				} else if itemInFunc.Typ == itemAt {
					if len(g.Attr) > 0 && len(g.Lang) == 0 {
						itNext, err := it.Peek(1)
						if err == nil && itNext[0].Val == "filter" {
							return nil, x.Errorf("Filter cannot be used inside a function.")
						}
						expectLang = true
						continue
					} else {
						return nil, x.Errorf("Invalid usage of '@' in function argument")
					}
				} else if itemInFunc.Typ != itemName {
					return nil, x.Errorf("Expected arg after func [%s], but got item %v",
						g.Name, itemInFunc)
				}
				if !expectArg && !expectLang {
					return nil, x.Errorf("Expected comma or language but got: %s", itemInFunc.Val)
				}
				val := strings.Trim(itemInFunc.Val, "\" \t")
				if val == "" {
					return nil, x.Errorf("Empty argument received")
				}
				if len(g.Attr) == 0 {
					if strings.ContainsRune(itemInFunc.Val, '"') {
						return nil, x.Errorf("Attribute in function must not be quoted with \": %s",
							itemInFunc.Val)
					}
					g.Attr = val
				} else if expectLang {
					g.Lang = val
					expectLang = false
				} else {
					g.Args = append(g.Args, val)
				}
				if g.Name == "id" {
					g.NeedsVar = append(g.NeedsVar, val)
				}
				expectArg = false
			}
		} else {
			return nil, x.Errorf("Expected a function but got %q", item.Val)
		}
	}
	return g, nil
}

func parseFacets(it *lex.ItemIterator) (*Facets, *FilterTree, error) {
	facets := new(Facets)
	peeks, err := it.Peek(1)
	expectArg := true
	if err == nil && peeks[0].Typ == itemLeftRound {
		it.Next() // ignore '('
		// parse comma separated strings (a1,b1,c1)
		done := false
		numTokens := 0
		for it.Next() {
			numTokens++
			item := it.Item()
			if item.Typ == itemRightRound { // done
				done = true
				break
			} else if item.Typ == itemName {
				if !expectArg {
					return nil, nil, x.Errorf("Expected a comma but got %v", item.Val)
				}
				facets.Keys = append(facets.Keys, item.Val)
				expectArg = false
			} else if item.Typ == itemComma {
				if expectArg {
					return nil, nil, x.Errorf("Expected Argument but got comma.")
				}
				expectArg = true
				continue
			} else {
				break
			}
		}
		if !done {
			// this is not (facet1, facet2, facet3)
			// try parsing filters. (eq(facet1, val1) AND eq(facet2, val2)...)
			// revert back tokens
			for i := 0; i < numTokens+1; i++ { // +1 for starting '('
				it.Prev()
			}
			filterTree, err := parseFilter(it)
			return nil, filterTree, err
		}
	}
	if len(facets.Keys) == 0 {
		facets.AllKeys = true
	} else {
		sort.Strings(facets.Keys)
		// deduplicate facets
		out := facets.Keys[:0]
		flen := len(facets.Keys)
		for i := 1; i < flen; i++ {
			if facets.Keys[i-1] == facets.Keys[i] {
				continue
			}
			out = append(out, facets.Keys[i-1])
		}
		out = append(out, facets.Keys[flen-1])
		facets.Keys = out
	}
	return facets, nil, nil
}

// parseFilter parses the filter directive to produce a QueryFilter / parse tree.
func parseFilter(it *lex.ItemIterator) (*FilterTree, error) {
	it.Next()
	item := it.Item()
	if item.Typ != itemLeftRound {
		return nil, x.Errorf("Expected ( after filter directive")
	}

	// opStack is used to collect the operators in right order.
	opStack := new(filterTreeStack)
	opStack.push(&FilterTree{Op: "("}) // Push ( onto operator stack.
	// valueStack is used to collect the values.
	valueStack := new(filterTreeStack)

	for it.Next() {
		item := it.Item()
		lval := strings.ToLower(item.Val)
		if lval == "and" || lval == "or" || lval == "not" { // Handle operators.
			op := lval
			opPred := filterOpPrecedence[op]
			x.AssertTruef(opPred > 0, "Expected opPred > 0: %d", opPred)
			// Evaluate the stack until we see an operator with strictly lower pred.
			for !opStack.empty() {
				topOp := opStack.peek()
				if filterOpPrecedence[topOp.Op] < opPred {
					break
				}
				err := evalStack(opStack, valueStack)
				if err != nil {
					return nil, err
				}
			}
			opStack.push(&FilterTree{Op: op}) // Push current operator.
		} else if item.Typ == itemName { // Value.
<<<<<<< HEAD
			f := &Function{}
			leaf := &FilterTree{Func: f}
			f.Name = lval
			it.Next()
			itemInFunc := it.Item()
			if itemInFunc.Typ != itemLeftRound {
				return nil, x.Errorf("Expected ( after func name [%s]", leaf.Func.Name)
			}
			var terminated, seenFuncAsArgument bool
			for it.Next() {
				itemInFunc := it.Item()
				if itemInFunc.Typ == itemRightRound {
					terminated = true
					break
				} else if itemInFunc.Typ == itemLeftRound {
					if seenFuncAsArgument {
						return nil, x.Errorf("Expected only one function as argument")
					}
					seenFuncAsArgument = true
					// embed func, like gt(count(films), 0)
					// => f: {Name: gt, Attr:films, Args:[count, 0]}
					it.Prev()
					it.Prev()
					fn, err := parseFunction(it)
					if err != nil {
						return nil, err
					}
					f.Attr = fn.Attr
					f.Args = append(f.Args, fn.Name)
					continue
				} else if itemInFunc.Typ != itemName {
					return nil, x.Errorf("Expected arg after func [%s], but got item %v",
						leaf.Func.Name, itemInFunc)
				}
				val := strings.Trim(itemInFunc.Val, "\" \t")
				if val == "" {
					return nil, x.Errorf("Empty argument received")
				}
				if len(f.Attr) == 0 {
					f.Attr = val
				} else {
					f.Args = append(f.Args, val)
				}
				if f.Name == "var" {
					f.NeedsVar = append(f.NeedsVar, val)
				}
			}
			if !terminated {
				return nil, x.Errorf("Expected ) to terminate func definition")
=======
			it.Prev()
			f, err := parseFunction(it)
			if err != nil {
				return nil, err
>>>>>>> debde307
			}
			leaf := &FilterTree{Func: f}
			valueStack.push(leaf)
		} else if item.Typ == itemLeftRound { // Just push to op stack.
			opStack.push(&FilterTree{Op: "("})

		} else if item.Typ == itemRightRound { // Pop op stack until we see a (.
			for !opStack.empty() {
				topOp := opStack.peek()
				if topOp.Op == "(" {
					break
				}
				err := evalStack(opStack, valueStack)
				if err != nil {
					return nil, err
				}
			}
			_, err := opStack.pop() // Pop away the (.
			if err != nil {
				return nil, x.Errorf("Invalid filter statement")
			}
			if opStack.empty() {
				// The parentheses are balanced out. Let's break.
				break
			}
		} else {
			return nil, x.Errorf("Unexpected item while parsing @filter: %v", item)
		}
	}

	// For filters, we start with ( and end with ). We expect to break out of loop
	// when the parentheses balance off, and at that point, opStack should be empty.
	// For other applications, typically after all items are
	// consumed, we will run a loop like "while opStack is nonempty, evalStack".
	// This is not needed here.
	x.AssertTruef(opStack.empty(), "Op stack should be empty when we exit")

	if valueStack.empty() {
		// This happens when we have @filter(). We can either return an error or
		// ignore. Currently, let's just ignore and pretend there is no filter.
		return nil, nil
	}

	if valueStack.size() != 1 {
		return nil, x.Errorf("Expected one item in value stack, but got %d",
			valueStack.size())
	}
	return valueStack.pop()
}

func parseID(gq *GraphQuery, val string) error {
	val = x.WhiteSpace.Replace(val)
	toUid := func(str string) {
		uid, rerr := strconv.ParseUint(str, 0, 64)
		if rerr == nil {
			gq.UID = append(gq.UID, uid)
		} else {
			gq.UID = append(gq.UID, farm.Fingerprint64([]byte(str)))
		}
	}
	if val[0] != '[' {
		toUid(val)
		return nil
	}

	if val[len(val)-1] != ']' {
		return x.Errorf("Invalid id list at root. Got: %+v", val)
	}
	var buf bytes.Buffer
	for _, c := range val[1:] {
		if c == ',' || c == ']' {
			if buf.Len() == 0 {
				continue
			}
			toUid(buf.String())
			buf.Reset()
			continue
		}
		if c == '[' || c == ')' {
			return x.Errorf("Invalid id list at root. Got: %+v", val)
		}
		buf.WriteRune(c)
	}
	return nil
}

func parseVarList(gq *GraphQuery, val string) error {
	val = x.WhiteSpace.Replace(val)
	if val[0] != '[' {
		gq.NeedsVar = append(gq.NeedsVar, val)
		return nil
	}

	if val[len(val)-1] != ']' {
		return x.Errorf("Invalid var list at root. Got: %+v", val)
	}
	var buf bytes.Buffer
	for _, c := range val[1:] {
		if c == ',' || c == ']' {
			if buf.Len() == 0 {
				continue
			}
			gq.NeedsVar = append(gq.NeedsVar, buf.String())
			buf.Reset()
			continue
		}
		if c == '[' || c == ')' {
			return x.Errorf("Invalid id list at root. Got: %+v", val)
		}
		buf.WriteRune(c)
	}
	return nil
}

func parseDirective(it *lex.ItemIterator, curp *GraphQuery) error {
	it.Next()
	item := it.Item()
	peek, err := it.Peek(1)
	if err == nil && item.Typ == itemName {
		if item.Val == "facets" { // because @facets can come w/t '()'
			facets, facetsFilter, err := parseFacets(it)
			if err != nil {
				return err
			}
			if facets != nil {
				if curp.Facets != nil {
					return x.Errorf("Only one facets allowed")
				}
				curp.Facets = facets
			} else if facetsFilter != nil {
				if curp.FacetsFilter != nil {
					return x.Errorf("Only one facets filter allowed")
				}
				if facetsFilter.hasVars() {
					return x.Errorf(
						"variables are not allowed in facets filter.")
				}
				curp.FacetsFilter = facetsFilter
			} else {
				return x.Errorf("Facets parsing failed.")
			}
		} else if peek[0].Typ == itemLeftRound {
			// this is directive
			switch item.Val {
			case "filter":
				filter, err := parseFilter(it)
				if err != nil {
					return err
				}
				curp.Filter = filter

			default:
				return x.Errorf("Unknown directive [%s]", item.Val)
			}
		} else if len(curp.Attr) > 0 && len(curp.Langs) == 0 {
			// this is language list
			for ; item.Typ == itemName; item = it.Item() {
				curp.Langs = append(curp.Langs, item.Val)
				it.Next()
				if it.Item().Typ == itemColon {
					it.Next()
				} else {
					break
				}
			}
			it.Prev()
			if len(curp.Langs) == 0 {
				return x.Errorf("Expected at least 1 language in list for %s", curp.Attr)
			}
		} else {
			return x.Errorf("Expected directive or language list, got @%s", item.Val)
		}
	} else {
		return x.Errorf("Expected directive or language list")
	}
	return nil
}

// getRoot gets the root graph query object after parsing the args.
func getRoot(it *lex.ItemIterator) (gq *GraphQuery, rerr error) {
	gq = &GraphQuery{
		Args: make(map[string]string),
	}
	if !it.Next() {
		return nil, x.Errorf("Invalid query")
	}
	item := it.Item()
	if item.Typ != itemName {
		return nil, x.Errorf("Expected some name. Got: %v", item)
	}

	peekIt, err := it.Peek(1)
	if err != nil {
		return nil, x.Errorf("Invalid Query")
	}
	if peekIt[0].Typ == itemName && strings.ToLower(peekIt[0].Val) == "as" {
		gq.Var = item.Val
		it.Next() // Consume the "AS".
		it.Next()
		item = it.Item()
	}

	gq.Alias = item.Val
	if !it.Next() {
		return nil, x.Errorf("Invalid query")
	}
	item = it.Item()
	if item.Typ != itemLeftRound {
		return nil, x.Errorf("Expected Left round brackets. Got: %v", item)
	}

	expectArg := true
	// Parse in KV fashion. Depending on the value of key, decide the path.
	for it.Next() {
		var key string
		// Get key.
		item := it.Item()
		if item.Typ == itemName {
			if !expectArg {
				return nil, x.Errorf("Expecting a comma. Got: %v", item)
			}
			key = item.Val
			expectArg = false
		} else if item.Typ == itemRightRound {
			break
		} else if item.Typ == itemComma {
			if expectArg {
				return nil, x.Errorf("Expected Argument but got comma.")
			}
			expectArg = true
			continue
		} else {
			return nil, x.Errorf("Expecting argument name. Got: %v", item)
		}

		if !it.Next() {
			return nil, x.Errorf("Invalid query")
		}
		item = it.Item()
		if item.Typ != itemColon {
			return nil, x.Errorf("Expecting a colon. Got: %v", item)
		}

		if key == "id" {
			if !it.Next() {
				return nil, x.Errorf("Invalid query")
			}
			item = it.Item()
			// Check and parse if its a list.
			err := parseID(gq, item.Val)
			if err != nil {
				return nil, err
			}
		} else if key == "func" {
			// Store the generator function.
			gen, err := parseFunction(it)
			if err != nil {
				return gq, err
			}
			if err != nil {
				return nil, err
			}
			gq.Func = gen
		} else if key == "var" {
			if !it.Next() {
				return nil, x.Errorf("Invalid query")
			}
			item := it.Item()
			parseVarList(gq, item.Val)
		} else {
			if !it.Next() {
				return nil, x.Errorf("Invalid query")
			}
			item := it.Item()
			gq.Args[key] = item.Val
		}
	}

	return gq, nil
}

// godeep constructs the subgraph from the lexed items and a GraphQuery node.
func godeep(it *lex.ItemIterator, gq *GraphQuery) error {
	var isCount uint16
	curp := gq // Used to track current node, for nesting.
	for it.Next() {
		item := it.Item()
		switch item.Typ {
		case lex.ItemError:
			return x.Errorf(item.Val)
		case lex.ItemEOF:
			return nil
		case itemRightCurl:
			return nil
		case itemThreeDots:
			it.Next()
			item = it.Item()
			if item.Typ == itemName {
				// item.Val is expected to start with "..." and to have len >3.
				gq.Children = append(gq.Children, &GraphQuery{fragment: item.Val})
				// Unlike itemName, there is no nesting, so do not change "curp".
			}
		case itemName:
			// Handle count.
			peekIt, err := it.Peek(1)
			if err != nil {
				return x.Errorf("Invalid query")
			}

			if peekIt[0].Typ == itemName && strings.ToLower(peekIt[0].Val) == "as" {
				varName := item.Val
				it.Next() // "As" was checked before.
				it.Next()
				pred := it.Item()
				child := &GraphQuery{
					Args: make(map[string]string),
					Attr: pred.Val,
					Var:  varName,
				}
				gq.Children = append(gq.Children, child)
				curp = child
				continue
			}

			val := strings.ToLower(item.Val)
			if isAggregator(val) || val == "checkpwd" {
				item.Val = val
				child := &GraphQuery{
					Args: make(map[string]string),
				}
				it.Prev()
				if child.Func, err = parseFunction(it); err != nil {
					return err
				}
				if item.Val == "checkpwd" {
					child.Func.Args = append(child.Func.Args, child.Func.Attr)
				}
				child.Attr = child.Func.Attr
				gq.Children = append(gq.Children, child)
				curp = child
				continue
			}

			if item.Val == "count" {
				if isCount != 0 {
					return x.Errorf("Invalid mention of function count")
				}
				isCount = 1
				it.Next()
				item = it.Item()
				if item.Typ != itemLeftRound {
					return x.Errorf("Invalid mention of count.")
				}
				continue
			}
			if isCount == 2 {
				return x.Errorf("Multiple predicates not allowed in single count.")
			}
			child := &GraphQuery{
				Args:    make(map[string]string),
				Attr:    item.Val,
				IsCount: isCount == 1,
			}
			gq.Children = append(gq.Children, child)
			curp = child
			if isCount == 1 {
				isCount = 2
			}
		case itemColon:
			it.Next()
			item = it.Item()
			if item.Typ != itemName {
				return x.Errorf("Predicate Expected but got: %s", item.Val)
			}
			curp.Alias = curp.Attr
			curp.Attr = item.Val
		case itemLeftCurl:
			if err := godeep(it, curp); err != nil {
				return err
			}
		case itemLeftRound:
			if curp.Attr == "" {
				return x.Errorf("Predicate name cannot be empty.")
			}
			args, err := parseArguments(it)
			if err != nil {
				return err
			}
			// Stores args in GraphQuery, will be used later while retrieving results.
			for _, p := range args {
				if p.Val == "" {
					return x.Errorf("Got empty argument")
				}
				curp.Args[p.Key] = p.Val
			}
		case itemAt:
			err := parseDirective(it, curp)
			if err != nil {
				return err
			}
		case itemRightRound:
			if isCount != 2 {
				return x.Errorf("Invalid mention of brackets")
			}
			isCount = 0
		}
	}
	return nil
}

func isAggregator(fname string) bool {
	return fname == "min" || fname == "max" || fname == "sum"
}<|MERGE_RESOLUTION|>--- conflicted
+++ resolved
@@ -1109,7 +1109,7 @@
 				} else {
 					g.Args = append(g.Args, val)
 				}
-				if g.Name == "id" {
+				if g.Name == "var" {
 					g.NeedsVar = append(g.NeedsVar, val)
 				}
 				expectArg = false
@@ -1216,62 +1216,10 @@
 			}
 			opStack.push(&FilterTree{Op: op}) // Push current operator.
 		} else if item.Typ == itemName { // Value.
-<<<<<<< HEAD
-			f := &Function{}
-			leaf := &FilterTree{Func: f}
-			f.Name = lval
-			it.Next()
-			itemInFunc := it.Item()
-			if itemInFunc.Typ != itemLeftRound {
-				return nil, x.Errorf("Expected ( after func name [%s]", leaf.Func.Name)
-			}
-			var terminated, seenFuncAsArgument bool
-			for it.Next() {
-				itemInFunc := it.Item()
-				if itemInFunc.Typ == itemRightRound {
-					terminated = true
-					break
-				} else if itemInFunc.Typ == itemLeftRound {
-					if seenFuncAsArgument {
-						return nil, x.Errorf("Expected only one function as argument")
-					}
-					seenFuncAsArgument = true
-					// embed func, like gt(count(films), 0)
-					// => f: {Name: gt, Attr:films, Args:[count, 0]}
-					it.Prev()
-					it.Prev()
-					fn, err := parseFunction(it)
-					if err != nil {
-						return nil, err
-					}
-					f.Attr = fn.Attr
-					f.Args = append(f.Args, fn.Name)
-					continue
-				} else if itemInFunc.Typ != itemName {
-					return nil, x.Errorf("Expected arg after func [%s], but got item %v",
-						leaf.Func.Name, itemInFunc)
-				}
-				val := strings.Trim(itemInFunc.Val, "\" \t")
-				if val == "" {
-					return nil, x.Errorf("Empty argument received")
-				}
-				if len(f.Attr) == 0 {
-					f.Attr = val
-				} else {
-					f.Args = append(f.Args, val)
-				}
-				if f.Name == "var" {
-					f.NeedsVar = append(f.NeedsVar, val)
-				}
-			}
-			if !terminated {
-				return nil, x.Errorf("Expected ) to terminate func definition")
-=======
 			it.Prev()
 			f, err := parseFunction(it)
 			if err != nil {
 				return nil, err
->>>>>>> debde307
 			}
 			leaf := &FilterTree{Func: f}
 			valueStack.push(leaf)
