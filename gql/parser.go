--- conflicted
+++ resolved
@@ -123,14 +123,7 @@
 }
 
 func (f *Function) IsAggregator() bool {
-<<<<<<< HEAD
-	return f.Name == "min" ||
-		f.Name == "max" ||
-		f.Name == "sum" ||
-		f.Name == "avg"
-=======
 	return isAggregator(f.Name)
->>>>>>> 3dee0268
 }
 
 func (f *Function) IsPasswordVerifier() bool {
@@ -1704,13 +1697,9 @@
 }
 
 func isAggregator(fname string) bool {
-<<<<<<< HEAD
 	return fname == "min" || fname == "max" || fname == "sum" || fname == "avg"
-=======
-	return fname == "min" || fname == "max" || fname == "sum"
 }
 
 func isValVarFunc(name string) bool {
 	return name == "sumvar"
->>>>>>> 3dee0268
 }