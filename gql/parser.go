/*
 * Copyright 2015 Manish R Jain <manishrjain@gmaicom>
 *
 * Licensed under the Apache License, Version 2.0 (the "License");
 * you may not use this file except in compliance with the License.
 * You may obtain a copy of the License at
 *
 * 		http://www.apache.org/licenses/LICENSE-2.0
 *
 * Unless required by applicable law or agreed to in writing, software
 * distributed under the License is distributed on an "AS IS" BASIS,
 * WITHOUT WARRANTIES OR CONDITIONS OF ANY KIND, either express or implied.
 * See the License for the specific language governing permissions and
 * limitations under the License.
 */

package gql

import (
	"bytes"
	"encoding/json"
	"fmt"
	"sort"
	"strconv"
	"strings"

	"github.com/dgraph-io/dgraph/lex"
	"github.com/dgraph-io/dgraph/x"
	farm "github.com/dgryski/go-farm"
)

// GraphQuery stores the parsed Query in a tree format. This gets converted to
// internally used query.SubGraph before processing the query.
type GraphQuery struct {
	UID      []uint64
	Attr     string
	Langs    []string
	Alias    string
	IsCount  bool
	Var      string
	NeedsVar []string
	Func     *Function

	Args         map[string]string
	Children     []*GraphQuery
	Filter       *FilterTree
	Normalize    bool
	Facets       *Facets
	FacetsFilter *FilterTree

	// Internal fields below.
	// If gq.fragment is nonempty, then it is a fragment reference / spread.
	fragment string
}

// Mutation stores the strings corresponding to set and delete operations.
type Mutation struct {
	Set    string
	Del    string
	Schema string
}

// Schema stores list of predicates and attributes
type Schema struct {
	Predicates []string
	Fields     []string
}

// pair denotes the key value pair that is part of the GraphQL query root in parenthesis.
type pair struct {
	Key string
	Val string
}

// Internal structure for doing dfs on fragments.
type fragmentNode struct {
	Name    string
	Gq      *GraphQuery
	Entered bool // Entered in dfs.
	Exited  bool // Exited in dfs.
}

// Key is fragment names.
type fragmentMap map[string]*fragmentNode

type varInfo struct {
	Value string
	Type  string
}

// varMap is a map with key as variable name.
type varMap map[string]varInfo

// FilterTree is the result of parsing the filter directive.
// Either you can have `Op and Children` on non-leaf nodes
// Or Func at leaf nodes.
type FilterTree struct {
	Op    string
	Child []*FilterTree
	Func  *Function
}

// Function holds the information about gql functions.
type Function struct {
	Attr     string
	Lang     string   // language of the attribute value
	Name     string   // Specifies the name of the function.
	Args     []string // Contains the arguments of the function.
	NeedsVar []string // If the function requires some variable
}

// Facet holds the information about gql Facets (edge key-value pairs).
type Facets struct {
	AllKeys bool
	Keys    []string // should be in sorted order.
}

// filterOpPrecedence is a map from filterOp (a string) to its precedence.
var filterOpPrecedence map[string]int

func init() {
	filterOpPrecedence = map[string]int{
		"not": 3,
		"and": 2,
		"or":  1,
	}
}

func (f *Function) IsAggregator() bool {
	return f.Name == "min" ||
		f.Name == "max" ||
		f.Name == "sum"
}

func (f *Function) IsPasswordVerifier() bool {
	return f.Name == "checkpwd"
}

// DebugPrint is useful for debugging.
func (gq *GraphQuery) DebugPrint(prefix string) {
	x.Printf("%s[%x %q %q->%q]\n", prefix, gq.UID, gq.Attr, gq.Alias)
	for _, c := range gq.Children {
		c.DebugPrint(prefix + "|->")
	}
}

func (gq *GraphQuery) isFragment() bool {
	return gq.fragment != ""
}

func (fn *fragmentNode) expand(fmap fragmentMap) error {
	if fn.Exited {
		// This fragment node has already been expanded.
		return nil
	}
	if fn.Entered {
		return x.Errorf("Cycle detected: %s", fn.Name)
	}
	fn.Entered = true
	if err := fn.Gq.expandFragments(fmap); err != nil {
		return err
	}
	fn.Exited = true
	return nil
}

func (gq *GraphQuery) expandFragments(fmap fragmentMap) error {
	// We have to make a copy of children to preserve order and replace
	// fragment references with fragment content. The copy is newChildren.
	var newChildren []*GraphQuery
	// Expand non-fragments. Do not append to gq.Children.
	for _, child := range gq.Children {
		if child.isFragment() {
			fname := child.fragment // Name of fragment being referenced.
			fchild := fmap[fname]
			if fchild == nil {
				return x.Errorf("Missing fragment: %s", fname)
			}
			if err := fchild.expand(fmap); err != nil {
				return err
			}
			newChildren = append(newChildren, fchild.Gq.Children...)
		} else {
			if err := child.expandFragments(fmap); err != nil {
				return err
			}
			newChildren = append(newChildren, child)
		}
	}
	gq.Children = newChildren
	return nil
}

type query struct {
	Variables map[string]string `json:"variables"`
	Query     string            `json:"query"`
}

type queryAlt struct {
	Variables string `json:"variables"`
	Query     string `json:"query"`
}

/*
The query could be of the following forms :

# Normal query.
	`query test($a: int) { me(_xid_: alice-in-wonderland) {author(first:$a){name}}}`

# With stringified variables map.
 `{
   "query": "query test($a: int){ me(_xid_: alice-in-wonderland) {author(first:$a){name}}}",
	 "variables": "{'$a':'2'}"
	 }`

# With a non-stringified variables map.
  `{
   "query": "query test($a: int){ me(_xid_: alice-in-wonderland) {author(first:$a){name}}}",
	 "variables": {'$a':'2'}
	 }`
*/

func parseQueryWithVariables(str string) (string, varMap, error) {
	var q query
	vm := make(varMap)
	mp := make(map[string]string)
	if err := json.Unmarshal([]byte(str), &q); err != nil {
		// Check if the json object is stringified.
		var q1 queryAlt
		if err := json.Unmarshal([]byte(str), &q1); err != nil {
			return str, vm, nil // It does not obey GraphiQL format but valid.
		}
		// Convert the stringified variables to map if it is not nil.
		if q1.Variables != "" {
			if err = json.Unmarshal([]byte(q1.Variables), &mp); err != nil {
				return "", nil, err
			}
		}
	} else {
		mp = q.Variables
	}

	for k, v := range mp {
		vm[k] = varInfo{
			Value: v,
		}
	}
	return q.Query, vm, nil
}

func checkValueType(vm varMap) error {
	for k, v := range vm {
		typ := v.Type

		if len(typ) == 0 {
			return x.Errorf("Type of variable %v not specified", k)
		}

		// Ensure value is not nil if the variable is required.
		if typ[len(typ)-1] == '!' {
			if v.Value == "" {
				return x.Errorf("Variable %v should be initialised", k)
			}
			typ = typ[:len(typ)-1]
		}

		// Type check the values.
		if v.Value != "" {
			switch typ {
			case "int":
				{
					if _, err := strconv.ParseInt(v.Value, 0, 64); err != nil {
						return x.Wrapf(err, "Expected an int but got %v", v.Value)
					}
				}
			case "float":
				{
					if _, err := strconv.ParseFloat(v.Value, 64); err != nil {
						return x.Wrapf(err, "Expected a float but got %v", v.Value)
					}
				}
			case "bool":
				{
					if _, err := strconv.ParseBool(v.Value); err != nil {
						return x.Wrapf(err, "Expected a bool but got %v", v.Value)
					}
				}
			case "string": // Value is a valid string. No checks required.
			default:
				return x.Errorf("Type %v not supported", typ)
			}
		}
	}

	return nil
}

func substituteVariables(gq *GraphQuery, vmap varMap) error {
	for k, v := range gq.Args {
		// v won't be empty as its handled in parseVariables.
		if v[0] == '$' {
			va, ok := vmap[v]
			if !ok {
				return x.Errorf("Variable not defined %v", v)
			}
			gq.Args[k] = va.Value
		}
	}

	for _, child := range gq.Children {
		if err := substituteVariables(child, vmap); err != nil {
			return err
		}
	}

	return nil
}

// Vars struct contains the list of variables defined and used by a
// query block.
type Vars struct {
	Defines []string
	Needs   []string
}

// Result struct contains the Query list, its corresponding variable use list
// and the mutation block.
type Result struct {
	Query     []*GraphQuery
	QueryVars []*Vars
	Mutation  *Mutation
	Schema    *Schema
}

// Parse initializes and runs the lexer. It also constructs the GraphQuery subgraph
// from the lexed items.
func Parse(input string) (res Result, rerr error) {
	query, vmap, err := parseQueryWithVariables(input)
	if err != nil {
		return res, err
	}

	l := lex.NewLexer(query).Run(lexText)

	var qu *GraphQuery
	it := l.NewIterator()
	fmap := make(fragmentMap)
	for it.Next() {
		item := it.Item()
		switch item.Typ {
		case lex.ItemError:
			return res, x.Errorf(item.Val)
		case itemOpType:
			if item.Val == "mutation" {
				if res.Mutation != nil {
					return res, x.Errorf("Only one mutation block allowed.")
				}
				if res.Mutation, rerr = getMutation(it); rerr != nil {
					return res, rerr
				}
			} else if item.Val == "schema" {
				if res.Schema != nil {
					return res, x.Errorf("Only one schema block allowed ")
				}
				if res.Query != nil {
					return res, x.Errorf("schema block is not allowed with query block")
				}
				if res.Schema, rerr = getSchema(it); rerr != nil {
					return res, rerr
				}
			} else if item.Val == "fragment" {
				// TODO(jchiu0): This is to be done in ParseSchema once it is ready.
				fnode, rerr := getFragment(it)
				if rerr != nil {
					return res, rerr
				}
				fmap[fnode.Name] = fnode
			} else if item.Val == "query" {
				if res.Schema != nil {
					return res, x.Errorf("schema block is not allowed with query block")
				}
				if qu, rerr = getVariablesAndQuery(it, vmap); rerr != nil {
					return res, rerr
				}
				res.Query = append(res.Query, qu)
			}
		case itemLeftCurl:
			if qu, rerr = getQuery(it); rerr != nil {
				return res, rerr
			}
			res.Query = append(res.Query, qu)
		case itemName:
			it.Prev()
			if qu, rerr = getQuery(it); rerr != nil {
				return res, rerr
			}
			res.Query = append(res.Query, qu)
		}
	}

	if len(res.Query) != 0 {
		res.QueryVars = make([]*Vars, 0, len(res.Query))
		for i := 0; i < len(res.Query); i++ {
			qu := res.Query[i]
			// Try expanding fragments using fragment map.
			if err := qu.expandFragments(fmap); err != nil {
				return res, err
			}

			// Substitute all variables with corresponding values
			if err := substituteVariables(qu, vmap); err != nil {
				return res, err
			}

			res.QueryVars = append(res.QueryVars, &Vars{})
			// Collect vars used and defined in Result struct.
			qu.collectVars(res.QueryVars[i])
		}
		if err := checkDependency(res.QueryVars); err != nil {
			return res, err
		}
	}
	return res, nil
}

func checkDependency(vl []*Vars) error {
	needs, defines := make([]string, 0, 10), make([]string, 0, 10)
	for _, it := range vl {
		needs = append(needs, it.Needs...)
		defines = append(defines, it.Defines...)
	}

	sort.Strings(needs)
	sort.Strings(defines)
	i, j := 0, 0
	if len(defines) > len(needs) {
		return x.Errorf("Some variables are defined and not used")
	}

	for i < len(needs) && j < len(defines) {
		if needs[i] != defines[j] {
			return x.Errorf("Variable %s defined but not used", defines[j])
		}
		i++
		for i < len(needs) && needs[i-1] == needs[i] {
			i++
		}
		j++
		if j < len(defines) && defines[j] == defines[j-1] {
			return x.Errorf("Variable %s defined multiple times", defines[j])
		}
	}
	if i != len(needs) || j != len(defines) {
		return x.Errorf("Some variables are used but not defined")
	}
	return nil
}

func (qu *GraphQuery) collectVars(v *Vars) {
	if qu.Var != "" {
		v.Defines = append(v.Defines, qu.Var)
	}

	v.Needs = append(v.Needs, qu.NeedsVar...)

	for _, ch := range qu.Children {
		ch.collectVars(v)
	}
	if qu.Filter != nil {
		qu.Filter.collectVars(v)
	}
}

func (f *FilterTree) collectVars(v *Vars) {
	if f.Func != nil {
		v.Needs = append(v.Needs, f.Func.NeedsVar...)
	}
	for _, fch := range f.Child {
		fch.collectVars(v)
	}
}

func (f *FilterTree) hasVars() bool {
	if (f.Func != nil) && (len(f.Func.NeedsVar) > 0) {
		return true
	}
	for _, fch := range f.Child {
		if fch.hasVars() {
			return true
		}
	}
	return false
}

// getVariablesAndQuery checks if the query has a variable list and stores it in
// vmap. For variable list to be present, the query should have a name which is
// also checked for. It also calls getQuery to create the GraphQuery object tree.
func getVariablesAndQuery(it *lex.ItemIterator, vmap varMap) (gq *GraphQuery,
	rerr error) {
	var name string
L2:
	for it.Next() {
		item := it.Item()
		switch item.Typ {
		case lex.ItemError:
			return nil, x.Errorf(item.Val)
		case itemText:
			v := strings.TrimSpace(item.Val)
			if len(v) > 0 {
				if name != "" {
					return nil, x.Errorf("Multiple word query name not allowed.")
				}
				name = item.Val
			}
		case itemLeftRound:
			if name == "" {
				return nil, x.Errorf("Variables can be defined only in named queries.")
			}

			if rerr = parseVariables(it, vmap); rerr != nil {
				return nil, rerr
			}

			if rerr = checkValueType(vmap); rerr != nil {
				return nil, rerr
			}
		case itemLeftCurl:
			if gq, rerr = getQuery(it); rerr != nil {
				return nil, rerr
			}
			break L2
		}
	}
	return gq, nil
}

// getQuery creates a GraphQuery object tree by calling getRoot
// and goDeep functions by looking at '{'.
func getQuery(it *lex.ItemIterator) (gq *GraphQuery, rerr error) {
	// First, get the root
	gq, rerr = getRoot(it)
	if rerr != nil {
		return nil, rerr
	}

	var seenFilter bool
L:
	// Recurse to deeper levels through godeep.
	if !it.Next() {
		return nil, x.Errorf("Invalid query")
	}

	item := it.Item()
	if item.Typ == itemLeftCurl {
		if rerr = godeep(it, gq); rerr != nil {
			return nil, rerr
		}
	} else if item.Typ == itemAt {
		it.Next()
		item := it.Item()
		if item.Typ == itemName {
			switch item.Val {
			case "filter":
				if seenFilter {
					return nil, x.Errorf("Repeated filter at root")
				}
				seenFilter = true
				filter, err := parseFilter(it)
				if err != nil {
					return nil, err
				}
				gq.Filter = filter

			case "normalize":
				gq.Normalize = true
			default:
				return nil, x.Errorf("Unknown directive [%s]", item.Val)
			}
			goto L
		}
	} else {
		return nil, x.Errorf("Malformed Query. Missing {")
	}

	return gq, nil
}

// getFragment parses a fragment definition (not reference).
func getFragment(it *lex.ItemIterator) (*fragmentNode, error) {
	var name string
	for it.Next() {
		item := it.Item()
		if item.Typ == itemName {
			v := strings.TrimSpace(item.Val)
			if len(v) > 0 && name == "" {
				// Currently, we take the first nontrivial token as the
				// fragment name and ignore everything after that until we see
				// a left curl.
				name = v
			}
		} else if item.Typ == itemLeftCurl {
			break
		} else {
			return nil, x.Errorf("Unexpected item in fragment: %v %v", item.Typ, item.Val)
		}
	}
	if name == "" {
		return nil, x.Errorf("Empty fragment name")
	}

	gq := &GraphQuery{
		Args: make(map[string]string),
	}
	if err := godeep(it, gq); err != nil {
		return nil, err
	}
	fn := &fragmentNode{
		Name: name,
		Gq:   gq,
	}
	return fn, nil
}

// getMutation function parses and stores the set and delete
// operation in Mutation.
func getMutation(it *lex.ItemIterator) (*Mutation, error) {
	var mu *Mutation
	for it.Next() {
		item := it.Item()
		if item.Typ == itemText {
			continue
		}
		if item.Typ == itemLeftCurl {
			mu = new(Mutation)
		}
		if item.Typ == itemRightCurl {
			return mu, nil
		}
		if item.Typ == itemMutationOp {
			if err := parseMutationOp(it, item.Val, mu); err != nil {
				return nil, err
			}
		}
	}
	return nil, x.Errorf("Invalid mutation.")
}

// parses till rightSquare is found (parses [a, b]) excluding leftSquare
// This function can be reused for query later
func parseListItemNames(it *lex.ItemIterator) ([]string, error) {
	var items []string
	for it.Next() {
		item := it.Item()
		switch item.Typ {
		case itemRightSquare:
			return items, nil
		case itemName:
			items = append(items, item.Val)
		case itemComma:
			it.Next()
			item = it.Item()
			if item.Typ != itemName {
				return items, x.Errorf("Invalid scheam block")
			} else {
				items = append(items, item.Val)
			}
		default:
			return items, x.Errorf("Invalid schema block")
		}
	}
	return items, x.Errorf("Invalid schema block")
}

// parses till rightround is found
func parseSchemaPredicates(it *lex.ItemIterator, s *Schema) error {
	// pred should be followed by colon
	it.Next()
	item := it.Item()
	if item.Typ != itemName && item.Val != "pred" {
		return x.Errorf("Invalid schema block")
	}
	it.Next()
	item = it.Item()
	if item.Typ != itemColon {
		return x.Errorf("Invalid schema block")
	}

	// can be a or [a,b]
	it.Next()
	item = it.Item()
	if item.Typ == itemName {
		s.Predicates = append(s.Predicates, item.Val)
	} else if item.Typ == itemLeftSquare {
		var err error
		if s.Predicates, err = parseListItemNames(it); err != nil {
			return err
		}
	} else {
		return x.Errorf("Invalid schema block")
	}

	it.Next()
	item = it.Item()
	if item.Typ == itemRightRound {
		return nil
	}
	return x.Errorf("Invalid schema blocks")
}

// parses till rightcurl is found
func parseSchemaFields(it *lex.ItemIterator, s *Schema) error {
	for it.Next() {
		item := it.Item()
		switch item.Typ {
		case itemRightCurl:
			return nil
		case itemName:
			s.Fields = append(s.Fields, item.Val)
		default:
			return x.Errorf("Invalid schema block.")
		}
	}
	return x.Errorf("Invalid schema block.")
}

func getSchema(it *lex.ItemIterator) (*Schema, error) {
	var s Schema
	leftRoundSeen := false
	for it.Next() {
		item := it.Item()
		switch item.Typ {
		case itemLeftCurl:
			if err := parseSchemaFields(it, &s); err != nil {
				return nil, err
			}
			return &s, nil
		case itemLeftRound:
			if leftRoundSeen {
				return nil, x.Errorf("Too many left rounds in schema block")
			}
			leftRoundSeen = true
			if err := parseSchemaPredicates(it, &s); err != nil {
				return nil, err
			}
		default:
			return nil, x.Errorf("Invalid schema block")
		}
	}
	return nil, x.Errorf("Invalid schema block.")
}

// parseMutationOp parses and stores set or delete operation string in Mutation.
func parseMutationOp(it *lex.ItemIterator, op string, mu *Mutation) error {
	if mu == nil {
		return x.Errorf("Mutation is nil.")
	}

	parse := false
	for it.Next() {
		item := it.Item()
		if item.Typ == itemText {
			continue
		}
		if item.Typ == itemLeftCurl {
			if parse {
				return x.Errorf("Too many left curls in set mutation.")
			}
			parse = true
		}
		if item.Typ == itemMutationContent {
			if !parse {
				return x.Errorf("Mutation syntax invalid.")
			}
			if op == "set" {
				mu.Set = item.Val
			} else if op == "delete" {
				mu.Del = item.Val
			} else if op == "schema" {
				mu.Schema = item.Val
			} else {
				return x.Errorf("Invalid mutation operation.")
			}
		}
		if item.Typ == itemRightCurl {
			return nil
		}
	}
	return x.Errorf("Invalid mutation formatting.")
}

func parseVariables(it *lex.ItemIterator, vmap varMap) error {
	expectArg := true
	for it.Next() {
		var varName string
		// Get variable name.
		item := it.Item()
		if item.Typ == itemDollar {
			if !expectArg {
				return x.Errorf("Missing comma in var declaration")
			}
			it.Next()
			item = it.Item()
			if item.Typ == itemName {
				varName = fmt.Sprintf("$%s", item.Val)
			} else {
				return x.Errorf("Expecting a variable name. Got: %v", item)
			}
		} else if item.Typ == itemRightRound {
			if expectArg {
				return x.Errorf("Invalid comma in var block")
			}
			break
		} else if item.Typ == itemComma {
			if expectArg {
				return x.Errorf("Invalid comma in var block")
			}
			expectArg = true
			continue
		} else {
			return x.Errorf("Unexpected item in place of variable. Got: %v %v", item, item.Typ == itemDollar)
		}

		it.Next()
		item = it.Item()
		if item.Typ != itemColon {
			return x.Errorf("Expecting a collon. Got: %v", item)
		}

		// Get variable type.
		it.Next()
		item = it.Item()
		if item.Typ != itemName {
			return x.Errorf("Expecting a variable type. Got: %v", item)
		}

		// Ensure that the type is not nil.
		varType := item.Val
		if varType == "" {
			return x.Errorf("Type of a variable can't be empty")
		}

		// Insert the variable into the map. The variable might already be defiend
		// in the variable list passed with the query.
		if _, ok := vmap[varName]; ok {
			vmap[varName] = varInfo{
				Value: vmap[varName].Value,
				Type:  varType,
			}
		} else {
			vmap[varName] = varInfo{
				Type: varType,
			}
		}

		// Check for '=' sign and optional default value.
		it.Next()
		item = it.Item()
		if item.Typ == itemEqual {
			it.Next()
			it := it.Item()
			if it.Typ != itemName {
				return x.Errorf("Expecting default value of a variable. Got: %v", item)
			}

			if varType[len(varType)-1] == '!' {
				return x.Errorf("Type ending with ! can't have default value: Got: %v", varType)
			}

			// If value is empty replace, otherwise ignore the default value
			// as the intialised value will override the default value.
			if vmap[varName].Value == "" {
				vmap[varName] = varInfo{
					Value: it.Val,
					Type:  varType,
				}
			}
		} else if item.Typ == itemRightRound {
			break
		} else {
			// We consumed an extra item to see if it was an '=' sign, so move back.
			it.Prev()
		}
		expectArg = false
	}
	return nil
}

// parseArguments parses the arguments part of the GraphQL query root.
func parseArguments(it *lex.ItemIterator) (result []pair, rerr error) {
	expectArg := true
	for it.Next() {
		var p pair
		// Get key.
		item := it.Item()
		if item.Typ == itemName {
			if !expectArg {
				return nil, x.Errorf("Expecting a comma. But got: %v", item.Val)
			}
			p.Key = item.Val
			expectArg = false
		} else if item.Typ == itemRightRound {
			if expectArg {
				return nil, x.Errorf("Unexpected comma before ).")
			}
			break
		} else if item.Typ == itemComma {
			if expectArg {
				return nil, x.Errorf("Expected Argument but got comma.")
			}
			expectArg = true
			continue
		} else {
			return result, x.Errorf("Expecting argument name. Got: %v", item)
		}

		it.Next()
		item = it.Item()
		if item.Typ != itemColon {
			return result, x.Errorf("Expecting a collon. Got: %v", item)
		}

		// Get value.
		it.Next()
		item = it.Item()
		var val string
		if item.Typ == itemDollar {
			val = "$"
			it.Next()
			item = it.Item()
			if item.Typ != itemName {
				return result, x.Errorf("Expecting argument value. Got: %v", item)
			}
		} else if item.Typ != itemName {
			return result, x.Errorf("Expecting argument value. Got: %v", item)
		}

		p.Val = val + item.Val
		result = append(result, p)
	}
	return result, nil
}

// debugString converts FilterTree to a string. Good for testing, debugging.
func (t *FilterTree) debugString() string {
	buf := bytes.NewBuffer(make([]byte, 0, 20))
	t.stringHelper(buf)
	return buf.String()
}

// stringHelper does simple DFS to convert FilterTree to string.
func (t *FilterTree) stringHelper(buf *bytes.Buffer) {
	x.AssertTrue(t != nil)
	if t.Func != nil && len(t.Func.Name) > 0 {
		// Leaf node.
		buf.WriteRune('(')
		buf.WriteString(t.Func.Name)

		if len(t.Func.Attr) > 0 {
<<<<<<< HEAD
			buf.WriteRune(' ')
			buf.WriteString(t.Func.Attr)
			if len(t.Func.Lang) > 0 {
				buf.WriteRune('@')
				buf.WriteString(t.Func.Lang)
			}

			for _, arg := range t.Func.Args {
=======
			args := make([]string, len(t.Func.Args)+1)
			args[0] = t.Func.Attr
			copy(args[1:], t.Func.Args)

			for _, arg := range args {
>>>>>>> 130efbf4
				buf.WriteString(" \"")
				buf.WriteString(arg)
				buf.WriteRune('"')
			}
		}
		buf.WriteRune(')')
		return
	}
	// Non-leaf node.
	buf.WriteRune('(')
	switch t.Op {
	case "and":
		buf.WriteString("AND")
	case "or":
		buf.WriteString("OR")
	case "not":
		buf.WriteString("NOT")
	default:
		x.Errorf("Unknown operator: %q", t.Op)
	}

	for _, c := range t.Child {
		buf.WriteRune(' ')
		c.stringHelper(buf)
	}
	buf.WriteRune(')')
}

type filterTreeStack struct{ a []*FilterTree }

func (s *filterTreeStack) empty() bool        { return len(s.a) == 0 }
func (s *filterTreeStack) size() int          { return len(s.a) }
func (s *filterTreeStack) push(t *FilterTree) { s.a = append(s.a, t) }

func (s *filterTreeStack) pop() (*FilterTree, error) {
	if s.empty() {
		return nil, x.Errorf("Empty stack")
	}
	last := s.a[len(s.a)-1]
	s.a = s.a[:len(s.a)-1]
	return last, nil
}

func (s *filterTreeStack) peek() *FilterTree {
	x.AssertTruef(!s.empty(), "Trying to peek empty stack")
	return s.a[len(s.a)-1]
}

func evalStack(opStack, valueStack *filterTreeStack) error {
	topOp, err := opStack.pop()
	if err != nil {
		return x.Errorf("Invalid filter statement")
	}
	if topOp.Op == "not" {
		// Since "not" is a unary operator, just pop one value.
		topVal, err := valueStack.pop()
		if err != nil {
			return x.Errorf("Invalid filter statement")
		}
		topOp.Child = []*FilterTree{topVal}
	} else {
		// "and" and "or" are binary operators, so pop two values.
		if valueStack.size() < 2 {
			return x.Errorf("Invalid filter statement")
		}
		topVal1, _ := valueStack.pop()
		topVal2, _ := valueStack.pop()
		topOp.Child = []*FilterTree{topVal2, topVal1}
	}
	// Push the new value (tree) into the valueStack.
	valueStack.push(topOp)
	return nil
}

func parseFunction(it *lex.ItemIterator) (*Function, error) {
	var g *Function
<<<<<<< HEAD
	var seenFuncArg, isLang bool
=======
	var expectArg, seenFuncArg bool
>>>>>>> 130efbf4
L:
	for it.Next() {
		item := it.Item()
		if item.Typ == itemName { // Value.
			g = &Function{Name: strings.ToLower(item.Val)}
			it.Next()
			itemInFunc := it.Item()
			if itemInFunc.Typ != itemLeftRound {
				return nil, x.Errorf("Expected ( after func name [%s] but got %v", g.Name, itemInFunc.Val)
			}
			expectArg = true
			for it.Next() {
				itemInFunc := it.Item()
				if itemInFunc.Typ == itemRightRound {
					break L
<<<<<<< HEAD
=======
				} else if itemInFunc.Typ == itemComma {
					expectArg = true
					continue
>>>>>>> 130efbf4
				} else if itemInFunc.Typ == itemLeftRound {
					// Function inside a function.
					if seenFuncArg {
						return nil, x.Errorf("Multiple functions as arguments not allowed")
					}
					it.Prev()
					it.Prev()
					f, err := parseFunction(it)
					if err != nil {
						return nil, err
					}
					seenFuncArg = true
					g.Attr = f.Attr
					g.Args = append(g.Args, f.Name)
					continue
<<<<<<< HEAD
				} else if itemInFunc.Typ == itemAt {
					if len(g.Attr) > 0 && len(g.Lang) == 0 {
						itNext, err := it.Peek(1)
						if err == nil && itNext[0].Val == "filter" {
							return nil, x.Errorf("Filter cannot be used inside a function.")
						}
						isLang = true
						continue
					} else {
						return nil, x.Errorf("Invalid usage of '@' in function argument")
					}
=======
>>>>>>> 130efbf4
				} else if itemInFunc.Typ != itemName {
					return nil, x.Errorf("Expected arg after func [%s], but got item %v",
						g.Name, itemInFunc)
				}
				if !expectArg {
					return nil, x.Errorf("Expected comma but got: %s", itemInFunc.Val)
				}
				val := strings.Trim(itemInFunc.Val, "\" \t")
				if val == "" {
					return nil, x.Errorf("Empty argument received")
				}
				if len(g.Attr) == 0 {
					if strings.ContainsRune(itemInFunc.Val, '"') {
						return nil, x.Errorf("Attribute in function must not be quoted using \": %s", itemInFunc.Val)
					}
					g.Attr = val
				} else if isLang {
					g.Lang = val
					isLang = false
				} else {
					g.Args = append(g.Args, val)
				}
				if g.Name == "id" {
					g.NeedsVar = append(g.NeedsVar, val)
				}
<<<<<<< HEAD
=======
				expectArg = false
>>>>>>> 130efbf4
			}
		} else {
			return nil, x.Errorf("Expected a function but got %q", item.Val)
		}
	}
	return g, nil
}

func parseFacets(it *lex.ItemIterator) (*Facets, *FilterTree, error) {
	facets := new(Facets)
	peeks, err := it.Peek(1)
	expectArg := true
	if err == nil && peeks[0].Typ == itemLeftRound {
		it.Next() // ignore '('
		// parse comma separated strings (a1,b1,c1)
		done := false
		numTokens := 0
		for it.Next() {
			numTokens++
			item := it.Item()
			if item.Typ == itemRightRound { // done
				done = true
				break
			} else if item.Typ == itemName {
				if !expectArg {
					return nil, nil, x.Errorf("Expected a comma but got %v", item.Val)
				}
				facets.Keys = append(facets.Keys, item.Val)
				expectArg = false
			} else if item.Typ == itemComma {
				if expectArg {
					return nil, nil, x.Errorf("Expected Argument but got comma.")
				}
				expectArg = true
				continue
			} else {
				break
			}
		}
		if !done {
			// this is not (facet1, facet2, facet3)
			// try parsing filters. (eq(facet1, val1) AND eq(facet2, val2)...)
			// revert back tokens
			for i := 0; i < numTokens+1; i++ { // +1 for starting '('
				it.Prev()
			}
			filterTree, err := parseFilter(it)
			return nil, filterTree, err
		}
	}
	if len(facets.Keys) == 0 {
		facets.AllKeys = true
	} else {
		sort.Strings(facets.Keys)
		// deduplicate facets
		out := facets.Keys[:0]
		flen := len(facets.Keys)
		for i := 1; i < flen; i++ {
			if facets.Keys[i-1] == facets.Keys[i] {
				continue
			}
			out = append(out, facets.Keys[i-1])
		}
		out = append(out, facets.Keys[flen-1])
		facets.Keys = out
	}
	return facets, nil, nil
}

// parseFilter parses the filter directive to produce a QueryFilter / parse tree.
func parseFilter(it *lex.ItemIterator) (*FilterTree, error) {
	it.Next()
	item := it.Item()
	if item.Typ != itemLeftRound {
		return nil, x.Errorf("Expected ( after filter directive")
	}

	// opStack is used to collect the operators in right order.
	opStack := new(filterTreeStack)
	opStack.push(&FilterTree{Op: "("}) // Push ( onto operator stack.
	// valueStack is used to collect the values.
	valueStack := new(filterTreeStack)

	for it.Next() {
		item := it.Item()
		lval := strings.ToLower(item.Val)
		if lval == "and" || lval == "or" || lval == "not" { // Handle operators.
			op := lval
			opPred := filterOpPrecedence[op]
			x.AssertTruef(opPred > 0, "Expected opPred > 0: %d", opPred)
			// Evaluate the stack until we see an operator with strictly lower pred.
			for !opStack.empty() {
				topOp := opStack.peek()
				if filterOpPrecedence[topOp.Op] < opPred {
					break
				}
				err := evalStack(opStack, valueStack)
				if err != nil {
					return nil, err
				}
			}
			opStack.push(&FilterTree{Op: op}) // Push current operator.
		} else if item.Typ == itemName { // Value.
			it.Prev()
			f, err := parseFunction(it)
			if err != nil {
				return nil, err
			}
			leaf := &FilterTree{Func: f}
			valueStack.push(leaf)
		} else if item.Typ == itemLeftRound { // Just push to op stack.
			opStack.push(&FilterTree{Op: "("})

		} else if item.Typ == itemRightRound { // Pop op stack until we see a (.
			for !opStack.empty() {
				topOp := opStack.peek()
				if topOp.Op == "(" {
					break
				}
				err := evalStack(opStack, valueStack)
				if err != nil {
					return nil, err
				}
			}
			_, err := opStack.pop() // Pop away the (.
			if err != nil {
				return nil, x.Errorf("Invalid filter statement")
			}
			if opStack.empty() {
				// The parentheses are balanced out. Let's break.
				break
			}
		} else {
			return nil, x.Errorf("Unexpected item while parsing @filter: %v", item)
		}
	}

	// For filters, we start with ( and end with ). We expect to break out of loop
	// when the parentheses balance off, and at that point, opStack should be empty.
	// For other applications, typically after all items are
	// consumed, we will run a loop like "while opStack is nonempty, evalStack".
	// This is not needed here.
	x.AssertTruef(opStack.empty(), "Op stack should be empty when we exit")

	if valueStack.empty() {
		// This happens when we have @filter(). We can either return an error or
		// ignore. Currently, let's just ignore and pretend there is no filter.
		return nil, nil
	}

	if valueStack.size() != 1 {
		return nil, x.Errorf("Expected one item in value stack, but got %d",
			valueStack.size())
	}
	return valueStack.pop()
}

func parseID(gq *GraphQuery, val string) error {
	val = x.WhiteSpace.Replace(val)
	toUid := func(str string) {
		uid, rerr := strconv.ParseUint(str, 0, 64)
		if rerr == nil {
			gq.UID = append(gq.UID, uid)
		} else {
			gq.UID = append(gq.UID, farm.Fingerprint64([]byte(str)))
		}
	}
	if val[0] != '[' {
		toUid(val)
		return nil
	}

	if val[len(val)-1] != ']' {
		return x.Errorf("Invalid id list at root. Got: %+v", val)
	}
	var buf bytes.Buffer
	for _, c := range val[1:] {
		if c == ',' || c == ']' {
			if buf.Len() == 0 {
				continue
			}
			toUid(buf.String())
			buf.Reset()
			continue
		}
		if c == '[' || c == ')' {
			return x.Errorf("Invalid id list at root. Got: %+v", val)
		}
		buf.WriteRune(c)
	}
	return nil
}

func parseVarList(gq *GraphQuery, val string) error {
	val = x.WhiteSpace.Replace(val)
	if val[0] != '[' {
		gq.NeedsVar = append(gq.NeedsVar, val)
		return nil
	}

	if val[len(val)-1] != ']' {
		return x.Errorf("Invalid var list at root. Got: %+v", val)
	}
	var buf bytes.Buffer
	for _, c := range val[1:] {
		if c == ',' || c == ']' {
			if buf.Len() == 0 {
				continue
			}
			gq.NeedsVar = append(gq.NeedsVar, buf.String())
			buf.Reset()
			continue
		}
		if c == '[' || c == ')' {
			return x.Errorf("Invalid id list at root. Got: %+v", val)
		}
		buf.WriteRune(c)
	}
	return nil
}

func parseDirective(it *lex.ItemIterator, curp *GraphQuery) error {
	it.Next()
	item := it.Item()
	peek, err := it.Peek(1)
	if err == nil && item.Typ == itemName {
		if item.Val == "facets" { // because @facets can come w/t '()'
			facets, facetsFilter, err := parseFacets(it)
			if err != nil {
				return err
			}
			if facets != nil {
				if curp.Facets != nil {
					return x.Errorf("Only one facets allowed")
				}
				curp.Facets = facets
			} else if facetsFilter != nil {
				if curp.FacetsFilter != nil {
					return x.Errorf("Only one facets filter allowed")
				}
				if facetsFilter.hasVars() {
					return x.Errorf(
						"variables are not allowed in facets filter.")
				}
				curp.FacetsFilter = facetsFilter
			} else {
				return x.Errorf("Facets parsing failed.")
			}
		} else if peek[0].Typ == itemLeftRound {
			// this is directive
			switch item.Val {
			case "filter":
				filter, err := parseFilter(it)
				if err != nil {
					return err
				}
				curp.Filter = filter

			default:
				return x.Errorf("Unknown directive [%s]", item.Val)
			}
		} else if len(curp.Attr) > 0 && len(curp.Langs) == 0 {
			// this is language list
			for ; item.Typ == itemName; item = it.Item() {
				curp.Langs = append(curp.Langs, item.Val)
				it.Next()
				if it.Item().Typ == itemColon {
					it.Next()
				} else {
					break
				}
			}
			it.Prev()
			if len(curp.Langs) == 0 {
				return x.Errorf("Expected at least 1 language in list for %s", curp.Attr)
			}
		} else {
			return x.Errorf("Expected directive or language list, got @%s", item.Val)
		}
	} else {
		return x.Errorf("Expected directive or language list")
	}
	return nil
}

// getRoot gets the root graph query object after parsing the args.
func getRoot(it *lex.ItemIterator) (gq *GraphQuery, rerr error) {
	gq = &GraphQuery{
		Args: make(map[string]string),
	}
	if !it.Next() {
		return nil, x.Errorf("Invalid query")
	}
	item := it.Item()
	if item.Typ != itemName {
		return nil, x.Errorf("Expected some name. Got: %v", item)
	}

	peekIt, err := it.Peek(1)
	if err != nil {
		return nil, x.Errorf("Invalid Query")
	}
	if peekIt[0].Typ == itemName && strings.ToLower(peekIt[0].Val) == "as" {
		gq.Var = item.Val
		it.Next() // Consume the "AS".
		it.Next()
		item = it.Item()
	}

	gq.Alias = item.Val
	if !it.Next() {
		return nil, x.Errorf("Invalid query")
	}
	item = it.Item()
	if item.Typ != itemLeftRound {
		return nil, x.Errorf("Expected Left round brackets. Got: %v", item)
	}

	expectArg := true
	// Parse in KV fashion. Depending on the value of key, decide the path.
	for it.Next() {
		var key string
		// Get key.
		item := it.Item()
		if item.Typ == itemName {
			if !expectArg {
				return nil, x.Errorf("Expecting a comma. Got: %v", item)
			}
			key = item.Val
			expectArg = false
		} else if item.Typ == itemRightRound {
			break
		} else if item.Typ == itemComma {
			if expectArg {
				return nil, x.Errorf("Expected Argument but got comma.")
			}
			expectArg = true
			continue
		} else {
			return nil, x.Errorf("Expecting argument name. Got: %v", item)
		}

		if !it.Next() {
			return nil, x.Errorf("Invalid query")
		}
		item = it.Item()
		if item.Typ != itemColon {
			return nil, x.Errorf("Expecting a colon. Got: %v", item)
		}

		if key == "id" {
			if !it.Next() {
				return nil, x.Errorf("Invalid query")
			}
			item = it.Item()
			// Check and parse if its a list.
			err := parseID(gq, item.Val)
			if err != nil {
				return nil, err
			}
		} else if key == "func" {
			// Store the generator function.
			gen, err := parseFunction(it)
			if err != nil {
				return gq, err
			}
			if err != nil {
				return nil, err
			}
			gq.Func = gen
		} else if key == "var" {
			if !it.Next() {
				return nil, x.Errorf("Invalid query")
			}
			item := it.Item()
			parseVarList(gq, item.Val)
		} else {
			if !it.Next() {
				return nil, x.Errorf("Invalid query")
			}
			item := it.Item()
			gq.Args[key] = item.Val
		}
	}

	return gq, nil
}

// godeep constructs the subgraph from the lexed items and a GraphQuery node.
func godeep(it *lex.ItemIterator, gq *GraphQuery) error {
	var isCount uint16
	curp := gq // Used to track current node, for nesting.
	for it.Next() {
		item := it.Item()
		switch item.Typ {
		case lex.ItemError:
			return x.Errorf(item.Val)
		case lex.ItemEOF:
			return nil
		case itemRightCurl:
			return nil
		case itemThreeDots:
			it.Next()
			item = it.Item()
			if item.Typ == itemName {
				// item.Val is expected to start with "..." and to have len >3.
				gq.Children = append(gq.Children, &GraphQuery{fragment: item.Val})
				// Unlike itemName, there is no nesting, so do not change "curp".
			}
		case itemName:
			// Handle count.
			peekIt, err := it.Peek(1)
			if err != nil {
				return x.Errorf("Invalid query")
			}

			if peekIt[0].Typ == itemName && strings.ToLower(peekIt[0].Val) == "as" {
				varName := item.Val
				it.Next() // "As" was checked before.
				it.Next()
				pred := it.Item()
				child := &GraphQuery{
					Args: make(map[string]string),
					Attr: pred.Val,
					Var:  varName,
				}
				gq.Children = append(gq.Children, child)
				curp = child
				continue
			}

			val := strings.ToLower(item.Val)
			if isAggregator(val) || val == "checkpwd" {
				item.Val = val
				child := &GraphQuery{
					Args: make(map[string]string),
				}
				it.Prev()
				if child.Func, err = parseFunction(it); err != nil {
					return err
				}
				if item.Val == "checkpwd" {
					child.Func.Args = append(child.Func.Args, child.Func.Attr)
					child.Attr = "password"
				} else {
					child.Attr = child.Func.Attr
				}
				gq.Children = append(gq.Children, child)
				curp = child
				continue
			}

			if item.Val == "count" {
				if isCount != 0 {
					return x.Errorf("Invalid mention of function count")
				}
				isCount = 1
				it.Next()
				item = it.Item()
				if item.Typ != itemLeftRound {
					return x.Errorf("Invalid mention of count.")
				}
				continue
			}
			if isCount == 2 {
				return x.Errorf("Multiple predicates not allowed in single count.")
			}
			child := &GraphQuery{
				Args:    make(map[string]string),
				Attr:    item.Val,
				IsCount: isCount == 1,
			}
			gq.Children = append(gq.Children, child)
			curp = child
			if isCount == 1 {
				isCount = 2
			}
		case itemColon:
			it.Next()
			item = it.Item()
			if item.Typ != itemName {
				return x.Errorf("Predicate Expected but got: %s", item.Val)
			}
			curp.Alias = curp.Attr
			curp.Attr = item.Val
		case itemLeftCurl:
			if err := godeep(it, curp); err != nil {
				return err
			}
		case itemLeftRound:
			if curp.Attr == "" {
				return x.Errorf("Predicate name cannot be empty.")
			}
			args, err := parseArguments(it)
			if err != nil {
				return err
			}
			// Stores args in GraphQuery, will be used later while retrieving results.
			for _, p := range args {
				if p.Val == "" {
					return x.Errorf("Got empty argument")
				}
				curp.Args[p.Key] = p.Val
			}
		case itemAt:
			err := parseDirective(it, curp)
			if err != nil {
				return err
			}
		case itemRightRound:
			if isCount != 2 {
				return x.Errorf("Invalid mention of brackets")
			}
			isCount = 0
		}
	}
	return nil
}

func isAggregator(fname string) bool {
	return fname == "min" || fname == "max" || fname == "sum"
}<|MERGE_RESOLUTION|>--- conflicted
+++ resolved
@@ -956,7 +956,6 @@
 		buf.WriteString(t.Func.Name)
 
 		if len(t.Func.Attr) > 0 {
-<<<<<<< HEAD
 			buf.WriteRune(' ')
 			buf.WriteString(t.Func.Attr)
 			if len(t.Func.Lang) > 0 {
@@ -965,13 +964,6 @@
 			}
 
 			for _, arg := range t.Func.Args {
-=======
-			args := make([]string, len(t.Func.Args)+1)
-			args[0] = t.Func.Attr
-			copy(args[1:], t.Func.Args)
-
-			for _, arg := range args {
->>>>>>> 130efbf4
 				buf.WriteString(" \"")
 				buf.WriteString(arg)
 				buf.WriteRune('"')
@@ -1048,11 +1040,7 @@
 
 func parseFunction(it *lex.ItemIterator) (*Function, error) {
 	var g *Function
-<<<<<<< HEAD
-	var seenFuncArg, isLang bool
-=======
-	var expectArg, seenFuncArg bool
->>>>>>> 130efbf4
+	var expectArg, seenFuncArg, isLang bool
 L:
 	for it.Next() {
 		item := it.Item()
@@ -1061,19 +1049,17 @@
 			it.Next()
 			itemInFunc := it.Item()
 			if itemInFunc.Typ != itemLeftRound {
-				return nil, x.Errorf("Expected ( after func name [%s] but got %v", g.Name, itemInFunc.Val)
+				return nil, x.Errorf("Expected ( after func name [%s] but got %v",
+					g.Name, itemInFunc.Val)
 			}
 			expectArg = true
 			for it.Next() {
 				itemInFunc := it.Item()
 				if itemInFunc.Typ == itemRightRound {
 					break L
-<<<<<<< HEAD
-=======
 				} else if itemInFunc.Typ == itemComma {
 					expectArg = true
 					continue
->>>>>>> 130efbf4
 				} else if itemInFunc.Typ == itemLeftRound {
 					// Function inside a function.
 					if seenFuncArg {
@@ -1089,7 +1075,6 @@
 					g.Attr = f.Attr
 					g.Args = append(g.Args, f.Name)
 					continue
-<<<<<<< HEAD
 				} else if itemInFunc.Typ == itemAt {
 					if len(g.Attr) > 0 && len(g.Lang) == 0 {
 						itNext, err := it.Peek(1)
@@ -1101,8 +1086,6 @@
 					} else {
 						return nil, x.Errorf("Invalid usage of '@' in function argument")
 					}
-=======
->>>>>>> 130efbf4
 				} else if itemInFunc.Typ != itemName {
 					return nil, x.Errorf("Expected arg after func [%s], but got item %v",
 						g.Name, itemInFunc)
@@ -1116,7 +1099,8 @@
 				}
 				if len(g.Attr) == 0 {
 					if strings.ContainsRune(itemInFunc.Val, '"') {
-						return nil, x.Errorf("Attribute in function must not be quoted using \": %s", itemInFunc.Val)
+						return nil, x.Errorf("Attribute in function must not be quoted with \": %s",
+							itemInFunc.Val)
 					}
 					g.Attr = val
 				} else if isLang {
@@ -1128,10 +1112,7 @@
 				if g.Name == "id" {
 					g.NeedsVar = append(g.NeedsVar, val)
 				}
-<<<<<<< HEAD
-=======
 				expectArg = false
->>>>>>> 130efbf4
 			}
 		} else {
 			return nil, x.Errorf("Expected a function but got %q", item.Val)
