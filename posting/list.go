/*
 * Copyright 2015 DGraph Labs, Inc.
 *
 * Licensed under the Apache License, Version 2.0 (the "License");
 * you may not use this file except in compliance with the License.
 * You may obtain a copy of the License at
 *
 * 		http://www.apache.org/licenses/LICENSE-2.0
 *
 * Unless required by applicable law or agreed to in writing, software
 * distributed under the License is distributed on an "AS IS" BASIS,
 * WITHOUT WARRANTIES OR CONDITIONS OF ANY KIND, either express or implied.
 * See the License for the specific language governing permissions and
 * limitations under the License.
 */

package posting

import (
	"bytes"
	"context"
	"crypto/md5"
	"encoding/binary"
	"fmt"
	"log"
	"math"
	"sort"
	"sync"
	"sync/atomic"
	"time"
	"unsafe"

	"github.com/dgryski/go-farm"

	"github.com/dgraph-io/dgraph/algo"
	"github.com/dgraph-io/dgraph/store"
	"github.com/dgraph-io/dgraph/task"
	"github.com/dgraph-io/dgraph/types"
	"github.com/dgraph-io/dgraph/types/facets"
	"github.com/dgraph-io/dgraph/x"
)

var (
	// ErrRetry can be triggered if the posting list got deleted from memory due to a hard commit.
	// In such a case, retry.
	ErrRetry = fmt.Errorf("Temporary Error. Please retry.")
	// ErrNoValue would be returned if no value was found in the posting list.
	ErrNoValue   = fmt.Errorf("No value found")
	emptyPosting = &types.Posting{}
)

const (
	// Set means overwrite in mutation layer. It contributes 0 in Length.
	Set uint32 = 0x01
	// Del means delete in mutation layer. It contributes -1 in Length.
	Del uint32 = 0x02
	// Add means add new element in mutation layer. It contributes 1 in Length.
	Add uint32 = 0x03
)

type List struct {
	x.SafeMutex
	index       x.SafeMutex
	key         []byte
	ghash       uint64
	pbuffer     unsafe.Pointer
	mlayer      []*types.Posting // mutations
	pstore      *store.Store     // postinglist store
	lastCompact time.Time
	deleteMe    int32 // Using atomic for this, to avoid expensive SetForDeletion operation.
	refcount    int32

	water   *x.WaterMark
	pending []uint64
}

func (l *List) refCount() int32 { return atomic.LoadInt32(&l.refcount) }
func (l *List) incr() int32     { return atomic.AddInt32(&l.refcount, 1) }
func (l *List) decr() {
	val := atomic.AddInt32(&l.refcount, -1)
	x.AssertTruef(val >= 0, "List reference should never be less than zero: %v", val)
	if val > 0 {
		return
	}
	listPool.Put(l)
}

var listPool = sync.Pool{
	New: func() interface{} {
		return &List{}
	},
}

func getNew(key []byte, pstore *store.Store) *List {
	l := listPool.Get().(*List)
	*l = List{}
	l.key = key
	l.pstore = pstore
	l.ghash = farm.Fingerprint64(key)
	l.refcount = 1
	return l
}

// ListOptions is used in List.Uids (in posting) to customize our output list of
// UIDs, for each posting list. It should be internal to this package.
type ListOptions struct {
	AfterUID   uint64              // Any UID returned must be after this value.
	Intersect  *task.List          // Intersect results with this list of UIDs.
	ExcludeSet map[uint64]struct{} // Exclude UIDs in this set.
}

type ByUid []*types.Posting

func (pa ByUid) Len() int           { return len(pa) }
func (pa ByUid) Swap(i, j int)      { pa[i], pa[j] = pa[j], pa[i] }
func (pa ByUid) Less(i, j int) bool { return pa[i].Uid < pa[j].Uid }

// samePosting tells whether this is same posting depending upon operation of new posting.
// if operation is Del, we ignore facets and only care about uid and value.
// otherwise we match everything.
func samePosting(oldp *types.Posting, newp *types.Posting) bool {
	if oldp.Uid != newp.Uid {
		return false
	}
	if oldp.ValType != newp.ValType {
		return false
	}
	if !bytes.Equal(oldp.Value, newp.Value) {
		return false
	}
	if a.Lang != b.Lang {
		return false
	}
	// Checking source might not be necessary.
	if oldp.Label != newp.Label {
		return false
	}
	if newp.Op == Del {
		return true
	}
	return facets.SameFacets(oldp.Facets, newp.Facets)
}

func newPosting(t *task.DirectedEdge) *types.Posting {
	x.AssertTruef(edgeType(t) != valueEmpty,
		"This should have been set by the caller.")

	var op uint32
	if t.Op == task.DirectedEdge_SET {
		op = Set
	} else if t.Op == task.DirectedEdge_DEL {
		op = Del
	} else {
		x.Fatalf("Unhandled operation: %+v", t)
	}

	return &types.Posting{
		Uid:     t.ValueId,
		Value:   t.Value,
		ValType: types.Posting_ValType(t.ValueType),
		Label:   t.Label,
		Lang:    t.Lang,
		Op:      op,
		Facets:  t.Facets,
	}
}

func (l *List) WaitForCommit() {
	l.RLock()
	defer l.RUnlock()
	l.Wait()
}

func (l *List) PostingList() *types.PostingList {
	l.RLock()
	defer l.RUnlock()
	return l.getPostingList(0)
}

// getPostingList tries to get posting list from l.pbuffer. If it is nil, then
// we query RocksDB. There is no need for lock acquisition here.
func (l *List) getPostingList(loop int) *types.PostingList {
	if loop >= 10 {
		x.Fatalf("This is over the 10th loop: %v", loop)
	}
	l.AssertRLock()
	// Wait for any previous commits to happen before retrieving posting list again.
	l.Wait()

	pb := atomic.LoadPointer(&l.pbuffer)
	plist := (*types.PostingList)(pb)

	if plist == nil {
		x.AssertTrue(l.pstore != nil)
		plist = new(types.PostingList)

		if slice, err := l.pstore.Get(l.key); err == nil && slice != nil {
			x.Checkf(plist.Unmarshal(slice.Data()), "Unable to Unmarshal PostingList from store")
			slice.Free()
		}
		if atomic.CompareAndSwapPointer(&l.pbuffer, pb, unsafe.Pointer(plist)) {
			return plist
		}
		// Someone else replaced the pointer in the meantime. Retry recursively.
		return l.getPostingList(loop + 1)
	}
	return plist
}

// SetForDeletion will mark this List to be deleted, so no more mutations can be applied to this.
func (l *List) SetForDeletion() {
	atomic.StoreInt32(&l.deleteMe, 1)
}

func (l *List) updateMutationLayer(mpost *types.Posting) bool {
	l.AssertLock()
	x.AssertTrue(mpost.Op == Set || mpost.Op == Del)

	// First check the mutable layer.
	midx := sort.Search(len(l.mlayer), func(idx int) bool {
		mp := l.mlayer[idx]
		return mpost.Uid <= mp.Uid
	})

	// This block handles the case where mpost.UID is found in mutation layer.
	if midx < len(l.mlayer) && l.mlayer[midx].Uid == mpost.Uid {
		// mp is the posting found in mlayer.
		oldPost := l.mlayer[midx]

		// Note that mpost.Op is either Set or Del, whereas oldPost.Op can be
		// either Set or Del or Add.
		msame := samePosting(oldPost, mpost)
		if msame && ((mpost.Op == Del) == (oldPost.Op == Del)) {
			// This posting has similar content as what is found in mlayer. If the
			// ops are similar, then we do nothing. Note that Add and Set are
			// considered similar, and the second clause is true also when
			// mpost.Op==Add and oldPost.Op==Set.
			return false
		}

		if !msame && mpost.Op == Del {
			// Invalid Del as contents do not match.
			return false
		}

		// Here are the remaining cases.
		// Del, Set: Replace with new post.
		// Del, Del: Replace with new post.
		// Set, Del: Replace with new post.
		// Set, Set: Replace with new post.
		// Add, Del: Undo by removing oldPost.
		// Add, Set: Replace with new post. Need to set mpost.Op to Add.
		if oldPost.Op == Add {
			if mpost.Op == Del {
				// Undo old post.
				copy(l.mlayer[midx:], l.mlayer[midx+1:])
				l.mlayer[len(l.mlayer)-1] = nil
				l.mlayer = l.mlayer[:len(l.mlayer)-1]
				return true
			}
			// Add followed by Set is considered an Add. Hence, mutate mpost.Op.
			mpost.Op = Add
		}
		l.mlayer[midx] = mpost
		return true
	}

	// Didn't find it in mutable layer. Now check the immutable layer.
	pl := l.getPostingList(0)
	pidx := sort.Search(len(pl.Postings), func(idx int) bool {
		p := pl.Postings[idx]
		return mpost.Uid <= p.Uid
	})

	var uidFound, psame bool
	if pidx < len(pl.Postings) {
		p := pl.Postings[pidx]
		uidFound = mpost.Uid == p.Uid
		if uidFound {
			psame = samePosting(p, mpost)
		}
	}

	if mpost.Op == Set {
		if psame {
			return false
		}
		if !uidFound {
			// Posting not found in PL. This is considered an Add operation.
			mpost.Op = Add
		}
	} else if !psame { // mpost.Op==Del
		// Either we fail to find UID in immutable PL or contents don't match.
		return false
	}

	// Doesn't match what we already have in immutable layer. So, add to mutable layer.
	if midx >= len(l.mlayer) {
		// Add it at the end.
		l.mlayer = append(l.mlayer, mpost)
		return true
	}

	// Otherwise, add it where midx is pointing to.
	l.mlayer = append(l.mlayer, nil)
	copy(l.mlayer[midx+1:], l.mlayer[midx:])
	l.mlayer[midx] = mpost
	return true
}

// AddMutation adds mutation to mutation layers. Note that it does not write
// anything to disk. Some other background routine will be responsible for merging
// changes in mutation layers to RocksDB. Returns whether any mutation happens.
func (l *List) AddMutation(ctx context.Context, t *task.DirectedEdge) (bool, error) {
	l.Lock()
	defer l.Unlock()
	return l.addMutation(ctx, t)
}

// TODO(tzdybal) - this is almost the same as in rdf/parse.go - maybe some refactoring?
type valueTypeInfo int32

// Type of a data inside DirectedEdge or Posting
const (
	valueEmpty    valueTypeInfo = iota // no UID and no value
	valueUid                           // UID
	valueUntagged                      // value without defined language tag
	valueTagged                        // value with defined language tag
)

func edgeType(t *task.DirectedEdge) valueTypeInfo {
	hasVal := !bytes.Equal(t.Value, nil)
	hasId := t.ValueId != 0
	switch {
	case hasVal && hasId:
		return valueTagged
	case hasVal && !hasId:
		return valueUntagged
	case !hasVal && hasId:
		return valueUid
	default:
		return valueEmpty
	}
}

// TODO(tzdybal) - refactor
func postingType(p *types.Posting) valueTypeInfo {
	if !bytes.Equal(p.Value, nil) {
		if len(p.Lang) == 0 {
			return valueUntagged // value without lang tag
		} else {
			return valueTagged // value with lang tag
		}
	} else {
		if p.Uid == math.MaxUint64 {
			return valueEmpty // empty - no Uid and no Value
		} else {
			return valueUid // Uid
		}

	}
}

func (l *List) addMutation(ctx context.Context, t *task.DirectedEdge) (bool, error) {
	if atomic.LoadInt32(&l.deleteMe) == 1 {
		x.TraceError(ctx, x.Errorf("DELETEME set to true. Temporary error."))
		return false, ErrRetry
	}

	l.AssertLock()
	// All edges with a value without LANGTAG, have the same uid. In other words,
	// an (entity, attribute) can only have one untagged value.
	if !bytes.Equal(t.Value, nil) {
		if len(t.Lang) > 0 {
			t.ValueId = farm.Fingerprint64([]byte(t.Lang))
		} else {
			t.ValueId = math.MaxUint64
		}
	}
	if t.ValueId == 0 {
		err := x.Errorf("ValueId cannot be zero")
		x.TraceError(ctx, err)
		return false, err
	}
	mpost := newPosting(t)

	// Mutation arrives:
	// - Check if we had any(SET/DEL) before this, stored in the mutation list.
	//		- If yes, then replace that mutation. Jump to a)
	// a)		check if the entity exists in main posting list.
	// 				- If yes, store the mutation.
	// 				- If no, disregard this mutation.

	hasMutated := l.updateMutationLayer(mpost)
	if hasMutated {
		if rv, ok := ctx.Value("raft").(x.RaftValue); ok {
			l.water.Ch <- x.Mark{Index: rv.Index}
			l.pending = append(l.pending, rv.Index)
		}
		if dirtyChan != nil {
			dirtyChan <- l.ghash
		}
	}
	return hasMutated, nil
}

// Iterate will allow you to iterate over this Posting List, while having acquired a read lock.
// So, please keep this iteration cheap, otherwise mutations would get stuck.
// The iteration will start after the provided UID. The results would not include this UID.
// The function will loop until either the Posting List is fully iterated, or you return a false
// in the provided function, which will indicate to the function to break out of the iteration.
//
// 	pl.Iterate(func(p *types.Posting) bool {
//    // Use posting p
//    return true  // to continue iteration.
//    return false // to break iteration.
//  })
func (l *List) Iterate(afterUid uint64, f func(obj *types.Posting) bool) {
	l.RLock()
	defer l.RUnlock()
	l.iterate(afterUid, f)
}

func (l *List) iterate(afterUid uint64, f func(obj *types.Posting) bool) {
	l.AssertRLock()
	pidx, midx := 0, 0
	pl := l.getPostingList(0)

	postingLen := len(pl.Postings)
	mlayerLen := len(l.mlayer)
	if afterUid > 0 {
		pidx = sort.Search(postingLen, func(idx int) bool {
			p := pl.Postings[idx]
			return afterUid < p.Uid
		})
		midx = sort.Search(mlayerLen, func(idx int) bool {
			mp := l.mlayer[idx]
			return afterUid < mp.Uid
		})
	}

	var mp, pp *types.Posting
	cont := true
	for cont {
		if pidx < postingLen {
			pp = pl.Postings[pidx]
		} else {
			pp = emptyPosting
		}
		if midx < mlayerLen {
			mp = l.mlayer[midx]
		} else {
			mp = emptyPosting
		}

		switch {
		case pp.Uid == 0 && mp.Uid == 0:
			cont = false
		case mp.Uid == 0 || (pp.Uid > 0 && pp.Uid < mp.Uid):
			cont = f(pp)
			pidx++
		case pp.Uid == 0 || (mp.Uid > 0 && mp.Uid < pp.Uid):
			if mp.Op != Del {
				cont = f(mp)
			}
			midx++
		case pp.Uid == mp.Uid:
			if mp.Op != Del {
				cont = f(mp)
			}
			pidx++
			midx++
		default:
			log.Fatalf("Unhandled case during iteration of posting list.")
		}
	}
}

// Length iterates over the mutation layer and counts number of elements.
func (l *List) Length(afterUid uint64) int {
	l.RLock()
	defer l.RUnlock()

	pidx, midx := 0, 0
	pl := l.getPostingList(0)

	if afterUid > 0 {
		pidx = sort.Search(len(pl.Postings), func(idx int) bool {
			p := pl.Postings[idx]
			return afterUid < p.Uid
		})
		midx = sort.Search(len(l.mlayer), func(idx int) bool {
			mp := l.mlayer[idx]
			return afterUid < mp.Uid
		})
	}

	count := len(pl.Postings) - pidx
	for _, p := range l.mlayer[midx:] {
		if p.Op == Add {
			count++
		} else if p.Op == Del {
			count--
		}
	}
	return count
}

func (l *List) SyncIfDirty(ctx context.Context) (committed bool, err error) {
	l.Lock()
	defer l.Unlock()

	if len(l.mlayer) == 0 {
		l.water.Ch <- x.Mark{Indices: l.pending, Done: true}
		l.pending = make([]uint64, 0, 3)
		return false, nil
	}

	var final types.PostingList
	ubuf := make([]byte, 16)
	h := md5.New()
	count := 0
	l.iterate(0, func(p *types.Posting) bool {
		// Checksum code.
		n := binary.PutVarint(ubuf, int64(count))
		h.Write(ubuf[0:n])
		n = binary.PutUvarint(ubuf, p.Uid)
		h.Write(ubuf[0:n])
		h.Write(p.Value)
		h.Write([]byte(p.Label))
		count++

		// I think it's okay to take the pointer from the iterator, because we have a lock
		// over List; which won't be released until final has been marshalled. Thus, the
		// underlying data wouldn't be changed.
		final.Postings = append(final.Postings, p)
		return true
	})
	final.Checksum = h.Sum(nil)
	data, err := final.Marshal()
	x.Checkf(err, "Unable to marshal posting list")

	sw := l.StartWait() // Corresponding l.Wait() in getPostingList.
	ce := syncEntry{
		key:     l.key,
		val:     data,
		sw:      sw,
		water:   l.water,
		pending: l.pending,
	}
	syncCh <- ce

	// Now reset the mutation variables.
	l.pending = make([]uint64, 0, 3)
	atomic.StorePointer(&l.pbuffer, nil) // Make prev buffer eligible for GC.
	l.mlayer = l.mlayer[:0]
	l.lastCompact = time.Now()
	return true, nil
}

func (l *List) LastCompactionTs() time.Time {
	l.RLock()
	defer l.RUnlock()
	return l.lastCompact
}

// Uids returns the UIDs given some query params.
// We have to apply the filtering before applying (offset, count).
func (l *List) Uids(opt ListOptions) *task.List {
	res := new(task.List)
	writeIt := algo.NewWriteIterator(res, 0)
	l.intersectingPostings(opt, func(p *types.Posting) {
		writeIt.Append(p.Uid)
	})
	writeIt.End()
	return res
}

// FacetsForUids gives Facets for postings common with uids in opt listOptions.
func (l *List) FacetsForUids(opt ListOptions, param *facets.Param) []*facets.Facets {
	result := make([]*facets.Facets, 0, 10)
	l.intersectingPostings(opt, func(p *types.Posting) {
		result = append(result, &facets.Facets{Facets: copyFacets(p, param)})
	})
	return result
}

// intersectingPostings calls postFn with the postings that are common with
// uids in the opt ListOptions.
func (l *List) intersectingPostings(opt ListOptions, postFn func(*types.Posting)) {
	l.RLock()
	defer l.RUnlock()

	it := algo.NewListIterator(opt.Intersect)
	l.iterate(opt.AfterUID, func(p *types.Posting) bool {
		if postingType(p) != valueUid {
			return true
		}
		uid := p.Uid
		if opt.ExcludeSet != nil {
			if _, found := opt.ExcludeSet[uid]; found {
				return true
			}
		}
		if opt.Intersect != nil {
			it.Seek(uid, 1)
			if !it.Valid() || it.Val() > uid {
				return true
			}
		}
		postFn(p)
		return true
	})
}

// Returns Value from posting list, according to preffered language list (langs).
// If list is empty, value without language is returned; if such value is not available, value with
// smallest Uid is returned.
// If list consists of one or more languages, first available value is returned; if no language
// from list match the values, processing is the same as for empty list.
func (l *List) Value(langs []string) (rval types.Val, rerr error) {
	l.RLock()
	defer l.RUnlock()
	return l.value(langs)
}

func (l *List) value(langs []string) (rval types.Val, rerr error) {
	l.AssertRLock()
	p, err := l.valuePosting()
	if err != nil {
		return rval, err
	}
	val := make([]byte, len(p.Value))
	copy(val, p.Value)
	rval.Value = val
	rval.Tid = types.TypeID(p.ValType)
	return rval, nil
}

// TODO(tzdybal) function for value in given language

// Facets gives facets for the posting representing value.
func (l *List) Facets(param *facets.Param) (fs []*facets.Facet, ferr error) {
	l.RLock()
	defer l.RUnlock()
	p, err := l.valuePosting()
	if err != nil {
		return nil, err
	}
	return copyFacets(p, param), nil
}

// copyFacets makes a copy of facets of the posting which are requested in param.Keys.
func copyFacets(p *types.Posting, param *facets.Param) (fs []*facets.Facet) {
	// since facets and param.keys are both sorted,
	// we can break when either param.Keys OR p.Facets.Key(s) go ahead of each other.
	// However, we need all keys if param.AllKeys is true.
	numCopied := 0
	numKeys := len(param.Keys)
	for _, f := range p.Facets {
		if param.AllKeys || param.Keys[numCopied] == f.Key {
			fcopy := &facets.Facet{Key: f.Key, Value: nil, ValType: f.ValType}
			fcopy.Value = make([]byte, len(f.Value))
			copy(fcopy.Value, f.Value)
			fs = append(fs, fcopy)
			numCopied++
			if !param.AllKeys && (numCopied >= numKeys) {
				// break if we don't want all keys and
				// we have taken all param.Keys.
				break
			}
		} else if f.Key > param.Keys[numCopied] {
			break
		}
	}
	return fs
}

// valuePosting gives the posting representing value.
// This fn expects to be called from inside a read lock.
func (l *List) valuePosting() (p *types.Posting, err error) {
	l.AssertRLock()
	var found bool
<<<<<<< HEAD

	// look for language in preffered order
	for _, lang := range langs {
		langUid := farm.Fingerprint64([]byte(lang))
		found, rval = l.findValue(langUid)
		if found {
			break
		}
	}

	// look for value without language
	if !found {
		found, rval = l.findValue(math.MaxUint64)
	}

	// last resort - return value with smallest lang Uid
	if !found {
		// TODO(tzdybal) - store list of languages in List, to avoid iteration
		l.iterate(0, func(p *types.Posting) bool {
			if postingType(p) == valueTagged {
				val := make([]byte, len(p.Value))
				copy(val, p.Value)
				rval.Value = val
				rval.Tid = types.TypeID(p.ValType)
				found = true
			}
			return false
		})
	}

	if !found {
		return rval, ErrNoValue
	}

	return rval, nil
}

func (l *List) findValue(uid uint64) (found bool, rval types.Val) {
	l.iterate(uid-1, func(p *types.Posting) bool {
		if p.Uid == uid {
			val := make([]byte, len(p.Value))
			copy(val, p.Value)
			rval.Value = val
			rval.Tid = types.TypeID(p.ValType)
=======
	l.iterate(math.MaxUint64-1, func(pi *types.Posting) bool {
		if pi.Uid == math.MaxUint64 {
			p = pi
>>>>>>> ec53a72d
			found = true
		}
		return false
	})

<<<<<<< HEAD
	return found, rval
=======
	if !found {
		return p, ErrNoValue
	}
	return p, nil
>>>>>>> ec53a72d
}<|MERGE_RESOLUTION|>--- conflicted
+++ resolved
@@ -128,7 +128,7 @@
 	if !bytes.Equal(oldp.Value, newp.Value) {
 		return false
 	}
-	if a.Lang != b.Lang {
+	if oldp.Lang != newp.Lang {
 		return false
 	}
 	// Checking source might not be necessary.
@@ -626,18 +626,58 @@
 
 func (l *List) value(langs []string) (rval types.Val, rerr error) {
 	l.AssertRLock()
-	p, err := l.valuePosting()
-	if err != nil {
-		return rval, err
-	}
-	val := make([]byte, len(p.Value))
-	copy(val, p.Value)
-	rval.Value = val
-	rval.Tid = types.TypeID(p.ValType)
+	var found bool
+
+	// look for language in preffered order
+	for _, lang := range langs {
+		langUid := farm.Fingerprint64([]byte(lang))
+		found, rval = l.findValue(langUid)
+		if found {
+			break
+		}
+	}
+
+	// look for value without language
+	if !found {
+		found, rval = l.findValue(math.MaxUint64)
+	}
+
+	// last resort - return value with smallest lang Uid
+	if !found {
+		// TODO(tzdybal) - store list of languages in List, to avoid iteration
+		l.iterate(0, func(p *types.Posting) bool {
+			if postingType(p) == valueTagged {
+				val := make([]byte, len(p.Value))
+				copy(val, p.Value)
+				rval.Value = val
+				rval.Tid = types.TypeID(p.ValType)
+				found = true
+			}
+			return false
+		})
+	}
+
+	if !found {
+		return rval, ErrNoValue
+	}
+
 	return rval, nil
 }
 
-// TODO(tzdybal) function for value in given language
+func (l *List) findValue(uid uint64) (found bool, rval types.Val) {
+	l.iterate(uid-1, func(p *types.Posting) bool {
+		if p.Uid == uid {
+			val := make([]byte, len(p.Value))
+			copy(val, p.Value)
+			rval.Value = val
+			rval.Tid = types.TypeID(p.ValType)
+			found = true
+		}
+		return false
+	})
+
+	return found, rval
+}
 
 // Facets gives facets for the posting representing value.
 func (l *List) Facets(param *facets.Param) (fs []*facets.Facet, ferr error) {
@@ -681,67 +721,16 @@
 func (l *List) valuePosting() (p *types.Posting, err error) {
 	l.AssertRLock()
 	var found bool
-<<<<<<< HEAD
-
-	// look for language in preffered order
-	for _, lang := range langs {
-		langUid := farm.Fingerprint64([]byte(lang))
-		found, rval = l.findValue(langUid)
-		if found {
-			break
-		}
-	}
-
-	// look for value without language
-	if !found {
-		found, rval = l.findValue(math.MaxUint64)
-	}
-
-	// last resort - return value with smallest lang Uid
-	if !found {
-		// TODO(tzdybal) - store list of languages in List, to avoid iteration
-		l.iterate(0, func(p *types.Posting) bool {
-			if postingType(p) == valueTagged {
-				val := make([]byte, len(p.Value))
-				copy(val, p.Value)
-				rval.Value = val
-				rval.Tid = types.TypeID(p.ValType)
-				found = true
-			}
-			return false
-		})
-	}
-
-	if !found {
-		return rval, ErrNoValue
-	}
-
-	return rval, nil
-}
-
-func (l *List) findValue(uid uint64) (found bool, rval types.Val) {
-	l.iterate(uid-1, func(p *types.Posting) bool {
-		if p.Uid == uid {
-			val := make([]byte, len(p.Value))
-			copy(val, p.Value)
-			rval.Value = val
-			rval.Tid = types.TypeID(p.ValType)
-=======
 	l.iterate(math.MaxUint64-1, func(pi *types.Posting) bool {
 		if pi.Uid == math.MaxUint64 {
 			p = pi
->>>>>>> ec53a72d
 			found = true
 		}
 		return false
 	})
 
-<<<<<<< HEAD
-	return found, rval
-=======
 	if !found {
 		return p, ErrNoValue
 	}
 	return p, nil
->>>>>>> ec53a72d
 }