--- conflicted
+++ resolved
@@ -672,45 +672,39 @@
 		if !isCascade {
 			continue
 		}
-<<<<<<< HEAD
-		// If the length of child UID list is zero and it has no valid value, then the
-		// current UID should be removed form this level; which would be stored in excluded
-		// map.
-		for i := 0; i < len(child.uidMatrix); i++ {
-			if len(child.values[i].Val) == 0 && algo.ListLen(child.uidMatrix[i]) == 0 {
-				idx1, idx2 := algo.Ridx(sg.DestUIDs, i)
-				excluded[sg.DestUIDs.Blocks[idx1].List[idx2]] = struct{}{}
-			}
-=======
 
 		// Intersect the UidMatrix with the DestUids as some UIDs might have been removed
 		// by other operations. So we need to apply it on the UidMatrix.
 		for _, l := range child.uidMatrix {
 			algo.IntersectWith(l, child.DestUIDs)
->>>>>>> ae1218f8
-		}
-	}
-	out := sg.DestUIDs.Uids[:0]
+		}
+	}
+	//TODO(Ashwin): Opimize
+	var out []uint64
+	it := algo.NewListIterator(sg.DestUIDs)
+	i := -1
 	if !isCascade {
 		goto AssignStep
 	}
 
 	// Filter out UIDs that don't have atleast one UID in every child.
-	for i := 0; i < len(sg.DestUIDs.Uids); i++ {
+	for ; it.Valid(); it.Next() { //i := 0; i < len(sg.DestUIDs.Uids); i++ {
+		i++
+		uid := it.Val()
 		var exclude bool
 		for _, child := range sg.Children {
 			// If the length of child UID list is zero and it has no valid value, then the
 			// current UID should be removed from this level.
-			if len(child.values[i].Val) == 0 && len(child.uidMatrix[i].Uids) == 0 {
+			if len(child.values[i].Val) == 0 && algo.ListLen(child.uidMatrix[i]) == 0 {
 				exclude = true
 				break
 			}
 		}
 		if !exclude {
-			out = append(out, sg.DestUIDs.Uids[i])
-		}
-	}
-	sg.DestUIDs.Uids = out
+			out = append(out, uid)
+		}
+	}
+	sg.DestUIDs = algo.SortedListToBlock(out)
 
 AssignStep:
 	if sg.Params.Var != "" {
@@ -746,7 +740,7 @@
 func ProcessGraph(ctx context.Context, sg, parent *SubGraph, rch chan error) {
 	var err error
 	if len(sg.Params.NeedsVar) != 0 && len(sg.SrcFunc) == 0 {
-		sg.uidMatrix = []*task.List{&task.List{sg.DestUIDs.Uids}}
+		sg.uidMatrix = []*task.List{sg.DestUIDs}
 	} else if len(sg.Attr) == 0 {
 		// If we have a filter SubGraph which only contains an operator,
 		// it won't have any attribute to work on.
@@ -797,7 +791,7 @@
 
 		if parent == nil {
 			// I'm root. We reach here if root had a function.
-			sg.uidMatrix = []*task.List{&task.List{sg.DestUIDs.Uids}}
+			sg.uidMatrix = []*task.List{sg.DestUIDs}
 		}
 	}
 
@@ -948,22 +942,12 @@
 	if params.Count == 0 && params.Offset == 0 { // No pagination.
 		return nil
 	}
-<<<<<<< HEAD
-	x.AssertTrue(algo.ListLen(sg.SrcUIDs) == len(sg.uidMatrix))
 	for i := 0; i < len(sg.uidMatrix); i++ { //_, l := range sg.uidMatrix {
+		algo.IntersectWith(sg.uidMatrix[i], sg.DestUIDs)
 		start, end := pageRange(&sg.Params, algo.ListLen(sg.uidMatrix[i]))
 		//TODO(Ashwin): Optimise this -> l.Uids = l.Uids[start:end]
 		l1 := algo.BlockToList(sg.uidMatrix[i])
 		sg.uidMatrix[i] = algo.SortedListToBlock(l1[start:end])
-
-=======
-	for _, l := range sg.uidMatrix {
-		// Update the UidMatrix before applying the pagination as
-		// we want valid uids which are present in DestUids.
-		algo.IntersectWith(l, sg.DestUIDs)
-		start, end := pageRange(&sg.Params, len(l.Uids))
-		l.Uids = l.Uids[start:end]
->>>>>>> ae1218f8
 	}
 	// Re-merge the UID matrix.
 	sg.DestUIDs = algo.MergeSorted(sg.uidMatrix)
