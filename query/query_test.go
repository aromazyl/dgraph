/*
 * Copyright (C) 2017 Dgraph Labs, Inc. and Contributors
 *
 * This program is free software: you can redistribute it and/or modify
 * it under the terms of the GNU Affero General Public License as published by
 * the Free Software Foundation, either version 3 of the License, or
 * (at your option) any later version.
 *
 * This program is distributed in the hope that it will be useful,
 * but WITHOUT ANY WARRANTY; without even the implied warranty of
 * MERCHANTABILITY or FITNESS FOR A PARTICULAR PURPOSE.  See the
 * GNU Affero General Public License for more details.
 *
 * You should have received a copy of the GNU Affero General Public License
 * along with this program.  If not, see <http://www.gnu.org/licenses/>.
 */

package query

import (
	"bytes"
	"context"
	"encoding/binary"
	"encoding/json"
	"fmt"
	"io/ioutil"
	"os"
	"reflect"
	"sort"
	"testing"
	"time"

	farm "github.com/dgryski/go-farm"
	"github.com/gogo/protobuf/proto"
	"github.com/stretchr/testify/require"
	geom "github.com/twpayne/go-geom"

	"github.com/dgraph-io/dgraph/algo"
	"github.com/dgraph-io/dgraph/gql"
	"github.com/dgraph-io/dgraph/group"
	"github.com/dgraph-io/dgraph/posting"
	"github.com/dgraph-io/dgraph/protos/graphp"
	"github.com/dgraph-io/dgraph/protos/taskp"
	"github.com/dgraph-io/dgraph/protos/typesp"

	"github.com/dgraph-io/dgraph/schema"
	"github.com/dgraph-io/dgraph/store"
	"github.com/dgraph-io/dgraph/types"
	"github.com/dgraph-io/dgraph/worker"
	"github.com/dgraph-io/dgraph/x"
)

func addPassword(t *testing.T, uid uint64, attr, password string) {
	value := types.ValueForType(types.BinaryID)
	src := types.ValueForType(types.PasswordID)
	src.Value, _ = types.Encrypt(password)
	err := types.Marshal(src, &value)
	require.NoError(t, err)
	addEdgeToTypedValue(t, attr, uid, types.PasswordID, value.Value.([]byte), nil)
}

var ps *store.Store

func populateGraph(t *testing.T) {
	x.AssertTrue(ps != nil)
	// So, user we're interested in has uid: 1.
	// She has 5 friends: 23, 24, 25, 31, and 101
	addEdgeToUID(t, "friend", 1, 23, nil)
	addEdgeToUID(t, "friend", 1, 24, nil)
	addEdgeToUID(t, "friend", 1, 25, nil)
	addEdgeToUID(t, "friend", 1, 31, nil)
	addEdgeToUID(t, "friend", 1, 101, nil)
	addEdgeToUID(t, "friend", 31, 24, nil)
	addEdgeToUID(t, "friend", 23, 1, nil)

	addEdgeToUID(t, "follow", 1, 31, nil)
	addEdgeToUID(t, "follow", 1, 24, nil)
	addEdgeToUID(t, "follow", 31, 1001, nil)
	addEdgeToUID(t, "follow", 1001, 1000, nil)
	addEdgeToUID(t, "follow", 1002, 1000, nil)
	addEdgeToUID(t, "follow", 1001, 1003, nil)
	addEdgeToUID(t, "follow", 1001, 1003, nil)
	addEdgeToUID(t, "follow", 1003, 1002, nil)

	addEdgeToUID(t, "path", 1, 31, map[string]string{"weight": "0.1", "weight1": "0.2"})
	addEdgeToUID(t, "path", 1, 24, map[string]string{"weight": "0.2"})
	addEdgeToUID(t, "path", 31, 1000, map[string]string{"weight": "0.1"})
	addEdgeToUID(t, "path", 1000, 1001, map[string]string{"weight": "0.1"})
	addEdgeToUID(t, "path", 1000, 1002, map[string]string{"weight": "0.7"})
	addEdgeToUID(t, "path", 1001, 1002, map[string]string{"weight": "0.1"})
	addEdgeToUID(t, "path", 1002, 1003, map[string]string{"weight": "0.6"})
	addEdgeToUID(t, "path", 1003, 1001, map[string]string{})

	addEdgeToValue(t, "name", 1000, "Alice", nil)
	addEdgeToValue(t, "name", 1001, "Bob", nil)
	addEdgeToValue(t, "name", 1002, "Matt", nil)
	addEdgeToValue(t, "name", 1003, "John", nil)

	addEdgeToValue(t, "alias", 23, "Zambo Alice", nil)
	addEdgeToValue(t, "alias", 24, "John Alice", nil)
	addEdgeToValue(t, "alias", 25, "Bob Joe", nil)
	addEdgeToValue(t, "alias", 31, "Allan Matt", nil)
	addEdgeToValue(t, "alias", 101, "John Oliver", nil)

	// Now let's add a few properties for the main user.
	addEdgeToValue(t, "name", 1, "Michonne", nil)
	addEdgeToValue(t, "gender", 1, "female", nil)

	src := types.ValueForType(types.StringID)
	src.Value = []byte("{\"Type\":\"Point\", \"Coordinates\":[1.1,2.0]}")
	coord, err := types.Convert(src, types.GeoID)
	require.NoError(t, err)
	gData := types.ValueForType(types.BinaryID)
	err = types.Marshal(coord, &gData)
	require.NoError(t, err)
	addEdgeToTypedValue(t, "loc", 1, types.GeoID, gData.Value.([]byte), nil)

	// IntID
	data := types.ValueForType(types.BinaryID)
	intD := types.Val{types.IntID, int64(15)}
	err = types.Marshal(intD, &data)
	require.NoError(t, err)
	addEdgeToTypedValue(t, "age", 1, types.IntID, data.Value.([]byte), nil)

	// FloatID
	fdata := types.ValueForType(types.BinaryID)
	floatD := types.Val{types.FloatID, float64(13.25)}
	err = types.Marshal(floatD, &fdata)
	require.NoError(t, err)
	addEdgeToTypedValue(t, "power", 1, types.FloatID, fdata.Value.([]byte), nil)

	addEdgeToValue(t, "address", 1, "31, 32 street, Jupiter", nil)

	boolD := types.Val{types.BoolID, true}
	err = types.Marshal(boolD, &data)
	require.NoError(t, err)
	addEdgeToTypedValue(t, "alive", 1, types.BoolID, data.Value.([]byte), nil)
	addEdgeToTypedValue(t, "alive", 23, types.BoolID, data.Value.([]byte), nil)

	boolD = types.Val{types.BoolID, false}
	err = types.Marshal(boolD, &data)
	require.NoError(t, err)
	addEdgeToTypedValue(t, "alive", 25, types.BoolID, data.Value.([]byte), nil)
	addEdgeToTypedValue(t, "alive", 31, types.BoolID, data.Value.([]byte), nil)

	addEdgeToValue(t, "age", 1, "38", nil)
	addEdgeToValue(t, "survival_rate", 1, "98.99", nil)
	addEdgeToValue(t, "sword_present", 1, "true", nil)
	addEdgeToValue(t, "_xid_", 1, "mich", nil)

	addPassword(t, 1, "password", "123456")

	// Now let's add a name for each of the friends, except 101.
	addEdgeToTypedValue(t, "name", 23, types.StringID, []byte("Rick Grimes"), nil)
	addEdgeToValue(t, "age", 23, "15", nil)
	addPassword(t, 23, "pass", "654321")

	src.Value = []byte(`{"Type":"Polygon", "Coordinates":[[[0.0,0.0], [2.0,0.0], [2.0, 2.0], [0.0, 2.0], [0.0, 0.0]]]}`)
	coord, err = types.Convert(src, types.GeoID)
	require.NoError(t, err)
	gData = types.ValueForType(types.BinaryID)
	err = types.Marshal(coord, &gData)
	require.NoError(t, err)
	addEdgeToTypedValue(t, "loc", 23, types.GeoID, gData.Value.([]byte), nil)

	addEdgeToValue(t, "address", 23, "21, mark street, Mars", nil)
	addEdgeToValue(t, "name", 24, "Glenn Rhee", nil)
	addEdgeToValue(t, "_xid_", 24, "g\"lenn", nil)
	src.Value = []byte(`{"Type":"Point", "Coordinates":[1.10001,2.000001]}`)
	coord, err = types.Convert(src, types.GeoID)
	require.NoError(t, err)
	gData = types.ValueForType(types.BinaryID)
	err = types.Marshal(coord, &gData)
	require.NoError(t, err)
	addEdgeToTypedValue(t, "loc", 24, types.GeoID, gData.Value.([]byte), nil)

	addEdgeToValue(t, "name", farm.Fingerprint64([]byte("a.bc")), "Alice", nil)
	addEdgeToValue(t, "name", 25, "Daryl Dixon", nil)
	addEdgeToValue(t, "name", 31, "Andrea", nil)
	src.Value = []byte(`{"Type":"Point", "Coordinates":[2.0, 2.0]}`)
	coord, err = types.Convert(src, types.GeoID)
	require.NoError(t, err)
	gData = types.ValueForType(types.BinaryID)
	err = types.Marshal(coord, &gData)
	require.NoError(t, err)
	addEdgeToTypedValue(t, "loc", 31, types.GeoID, gData.Value.([]byte), nil)

	addEdgeToValue(t, "dob", 1, "1910-01-01", nil)
	addEdgeToValue(t, "dob", 23, "1910-01-02", nil)
	addEdgeToValue(t, "dob", 24, "1909-05-05", nil)
	addEdgeToValue(t, "dob", 25, "1909-01-10", nil)
	addEdgeToValue(t, "dob", 31, "1901-01-15", nil)

	addEdgeToValue(t, "age", 24, "15", nil)
	addEdgeToValue(t, "age", 25, "17", nil)
	addEdgeToValue(t, "age", 31, "19", nil)

	f1 := types.Val{Tid: types.FloatID, Value: 1.6}
	fData := types.ValueForType(types.BinaryID)
	err = types.Marshal(f1, &fData)
	require.NoError(t, err)
	addEdgeToTypedValue(t, "survival_rate", 23, types.FloatID, fData.Value.([]byte), nil)
	addEdgeToTypedValue(t, "survival_rate", 24, types.FloatID, fData.Value.([]byte), nil)
	addEdgeToTypedValue(t, "survival_rate", 25, types.FloatID, fData.Value.([]byte), nil)
	addEdgeToTypedValue(t, "survival_rate", 31, types.FloatID, fData.Value.([]byte), nil)

	// GEO stuff
	p := geom.NewPoint(geom.XY).MustSetCoords(geom.Coord{-122.082506, 37.4249518})
	addGeoData(t, ps, 5101, p, "Googleplex")

	p = geom.NewPoint(geom.XY).MustSetCoords(geom.Coord{-122.080668, 37.426753})
	addGeoData(t, ps, 5102, p, "Shoreline Amphitheater")

	p = geom.NewPoint(geom.XY).MustSetCoords(geom.Coord{-122.2527428, 37.513653})
	addGeoData(t, ps, 5103, p, "San Carlos Airport")

	poly := geom.NewPolygon(geom.XY).MustSetCoords([][]geom.Coord{
		{{-121.6, 37.1}, {-122.4, 37.3}, {-122.6, 37.8}, {-122.5, 38.3}, {-121.9, 38},
			{-121.6, 37.1}},
	})
	addGeoData(t, ps, 5104, poly, "SF Bay area")
	poly = geom.NewPolygon(geom.XY).MustSetCoords([][]geom.Coord{
		{{-122.06, 37.37}, {-122.1, 37.36}, {-122.12, 37.4}, {-122.11, 37.43},
			{-122.04, 37.43}, {-122.06, 37.37}},
	})
	addGeoData(t, ps, 5105, poly, "Mountain View")
	poly = geom.NewPolygon(geom.XY).MustSetCoords([][]geom.Coord{
		{{-122.25, 37.49}, {-122.28, 37.49}, {-122.27, 37.51}, {-122.25, 37.52},
			{-122.24, 37.51}},
	})
	addGeoData(t, ps, 5106, poly, "San Carlos")

	addEdgeToValue(t, "film.film.initial_release_date", 23, "1900-01-02", nil)
	addEdgeToValue(t, "film.film.initial_release_date", 24, "1909-05-05", nil)
	addEdgeToValue(t, "film.film.initial_release_date", 25, "1929-01-10", nil)
	addEdgeToValue(t, "film.film.initial_release_date", 31, "1801-01-15", nil)

	// for aggregator(sum) test
	{
		data := types.ValueForType(types.BinaryID)
		intD := types.Val{types.IntID, int64(4)}
		err = types.Marshal(intD, &data)
		require.NoError(t, err)
		addEdgeToTypedValue(t, "shadow_deep", 23, types.IntID, data.Value.([]byte), nil)
	}
	{
		data := types.ValueForType(types.BinaryID)
		intD := types.Val{types.IntID, int64(14)}
		err = types.Marshal(intD, &data)
		require.NoError(t, err)
		addEdgeToTypedValue(t, "shadow_deep", 24, types.IntID, data.Value.([]byte), nil)
	}

	// language stuff
	// 0x1001 is uid of interest for language tests
	addEdgeToLangValue(t, "name", 0x1001, "Badger", "", nil)
	addEdgeToLangValue(t, "name", 0x1001, "European badger", "en", nil)
	addEdgeToLangValue(t, "name", 0x1001, "Borsuk europejski", "pl", nil)
	addEdgeToLangValue(t, "name", 0x1001, "Europäischer Dachs", "de", nil)
	addEdgeToLangValue(t, "name", 0x1001, "Барсук", "ru", nil)
	addEdgeToLangValue(t, "name", 0x1001, "Blaireau européen", "fr", nil)

	addEdgeToValue(t, "name", 240, "Andrea With no friends", nil)
	addEdgeToUID(t, "friend", 25, 240, nil)
	addEdgeToUID(t, "friend", 25, 23, nil)
	addEdgeToUID(t, "friend", 25, 31, nil)

	time.Sleep(5 * time.Millisecond)
}

func TestGetUID(t *testing.T) {
	populateGraph(t)
	query := `
		{
			me(id:0x01) {
				name
				_uid_
				gender
				alive
				friend {
					_uid_
					name
				}
			}
		}
	`
	js := processToFastJSON(t, query)
	require.JSONEq(t,
		`{"me":[{"_uid_":"0x1","alive":true,"friend":[{"_uid_":"0x17","name":"Rick Grimes"},{"_uid_":"0x18","name":"Glenn Rhee"},{"_uid_":"0x19","name":"Daryl Dixon"},{"_uid_":"0x1f","name":"Andrea"},{"_uid_":"0x65"}],"gender":"female","name":"Michonne"}]}`,
		js)
}

func TestReturnUids(t *testing.T) {
	populateGraph(t)
	query := `
		{
			me(id:0x01) {
				name
				_uid_
				gender
				alive
				friend {
					_uid_
					name
				}
			}
		}
	`
	res, err := gql.Parse(query)
	require.NoError(t, err)

	var l Latency
	ctx := context.Background()
	sgl, err := ProcessQuery(ctx, res, &l)
	require.NoError(t, err)

	var buf bytes.Buffer
	mp := map[string]string{
		"a": "123",
	}
	require.NoError(t, ToJson(&l, sgl, &buf, mp))
	js := buf.String()
	require.JSONEq(t,
		`{"uids":{"a":"123"},"me":[{"_uid_":"0x1","alive":true,"friend":[{"_uid_":"0x17","name":"Rick Grimes"},{"_uid_":"0x18","name":"Glenn Rhee"},{"_uid_":"0x19","name":"Daryl Dixon"},{"_uid_":"0x1f","name":"Andrea"},{"_uid_":"0x65"}],"gender":"female","name":"Michonne"}]}`,
		js)
}

func TestGetUIDNotInChild(t *testing.T) {
	populateGraph(t)
	query := `
		{
			me(id:0x01) {
				name
				_uid_
				gender
				alive
				friend {
					name
				}
			}
		}
	`
	js := processToFastJSON(t, query)
	require.JSONEq(t,
		`{"me":[{"_uid_":"0x1","alive":true,"gender":"female","name":"Michonne", "friend":[{"name":"Rick Grimes"},{"name":"Glenn Rhee"},{"name":"Daryl Dixon"},{"name":"Andrea"}]}]}`,
		js)
}

func TestCascadeDirective(t *testing.T) {
	populateGraph(t)
	query := `
		{
			me(id:0x01) @cascade {
				name
				gender
				friend {
					name
					friend{
						name
						dob
						age
					}
				}
			}
		}
	`

	js := processToFastJSON(t, query)
	require.JSONEq(t, `{"me":[{"friend":[{"friend":[{"age":38,"dob":"1910-01-01","name":"Michonne"}],"name":"Rick Grimes"},{"friend":[{"age":15,"dob":"1909-05-05","name":"Glenn Rhee"}],"name":"Andrea"}],"gender":"female","name":"Michonne"}]}`,
		js)
}

func TestQueryVarValAggMinMaxSelf(t *testing.T) {
	populateGraph(t)
	query := `
		{
			f as var(func: anyofterms(name, "Michonne Andrea Rick")) {
				a as age
				friend {
					n as min(age)
					s as max(age)
					sum as sumvar(n, a, s)
				}
			}

			me(id: var(f), orderasc: var(sum)) {
				name
				var(sum)
				var(s)
			}
		}
	`
	js := processToFastJSON(t, query)
	require.JSONEq(t,
		`{"me":[{"name":"Andrea","var[s]":15,"var[sum]":49},{"name":"Michonne","var[s]":19,"var[sum]":72},{"name":"Rick Grimes","var[s]":38,"var[sum]":91}]}`,
		js)
}

func TestQueryVarValAggMinMax(t *testing.T) {
	populateGraph(t)
	query := `
		{
			f as var(func: anyofterms(name, "Michonne Andrea Rick")) {
				friend {
					n as min(age)
					s as max(age)
					sum as sumvar(n, s)
				}
			}

			me(id: var(f), orderdesc: var(sum)) {
				name 
				var(n)
				var(s)
			}
		}
	`
	js := processToFastJSON(t, query)
	require.JSONEq(t,
		`{"me":[{"name":"Rick Grimes","var[n]":38,"var[s]":38},{"name":"Michonne","var[n]":15,"var[s]":19},{"name":"Andrea","var[n]":15,"var[s]":15}]}`,
		js)
}

func TestQueryVarValAggOrderDesc(t *testing.T) {
	populateGraph(t)
	query := `
		{
			info(id: 1) {
				f as friend {
					n as age
					s as count(friend)
					sum as sumvar(n, s)
				}
			}

			me(id: var(f), orderdesc: var(sum)) {
				name
				age
				count(friend)
			}
		}
	`
	js := processToFastJSON(t, query)
	require.JSONEq(t,
		`{"info":[{"friend":[{"age":15,"friend":[{"count":1}],"sumvar[n s]":16},{"age":15,"friend":[{"count":0}],"sumvar[n s]":15},{"age":17,"friend":[{"count":0}],"sumvar[n s]":17},{"age":19,"friend":[{"count":1}],"sumvar[n s]":20},{"friend":[{"count":0}]}]}],"me":[{"age":19,"friend":[{"count":1}],"name":"Andrea"},{"age":17,"friend":[{"count":0}],"name":"Daryl Dixon"},{"age":15,"friend":[{"count":1}],"name":"Rick Grimes"},{"age":15,"friend":[{"count":0}],"name":"Glenn Rhee"}]}`,
		js)
}

func TestQueryVarValAggOrderAsc(t *testing.T) {
	populateGraph(t)
	query := `
		{
			var(id: 1) {
				f as friend {
					n as age
					s as survival_rate
					sum as sumvar(n, s)
				}
			}

			me(id: var(f), orderasc: var(sum)) {
				name
				age
				survival_rate
			}
		}
	`
	js := processToFastJSON(t, query)
	require.JSONEq(t,
		`{"me":[{"age":15,"name":"Rick Grimes","survival_rate":1.600000},{"age":15,"name":"Glenn Rhee","survival_rate":1.600000},{"age":17,"name":"Daryl Dixon","survival_rate":1.600000},{"age":19,"name":"Andrea","survival_rate":1.600000}]}`,
		js)
}

func TestQueryVarValOrderAsc(t *testing.T) {
	populateGraph(t)
	query := `
		{
			var(id: 1) {
				f as friend {
					n as name
				}
			}

			me(id: var(f), orderasc: var(n)) {
				name
			}
		}
	`
	js := processToFastJSON(t, query)
	require.JSONEq(t,
		`{"me":[{"name":"Andrea"},{"name":"Daryl Dixon"},{"name":"Glenn Rhee"},{"name":"Rick Grimes"}]}`,
		js)
}

func TestQueryVarValOrderDob(t *testing.T) {
	populateGraph(t)
	query := `
		{
			var(id: 1) {
				f as friend {
					n as dob
				}
			}

			me(id: var(f), orderasc: var(n)) {
				name
				dob
			}
		}
	`
	js := processToFastJSON(t, query)
	require.JSONEq(t,
		`{"me":[{"name":"Andrea", "dob":"1901-01-15"},{"name":"Daryl Dixon", "dob":"1909-01-10"},{"name":"Glenn Rhee", "dob":"1909-05-05"},{"name":"Rick Grimes", "dob":"1910-01-02"}]}`,
		js)
}

func TestQueryVarValOrderDesc(t *testing.T) {
	populateGraph(t)
	query := `
		{
			var(id: 1) {
				f as friend {
					n as name
				}
			}

			me(id: var(f), orderdesc: var(n)) {
				name
			}
		}
	`
	js := processToFastJSON(t, query)
	require.JSONEq(t,
		`{"me":[{"name":"Rick Grimes"},{"name":"Glenn Rhee"},{"name":"Daryl Dixon"},{"name":"Andrea"}]}`,
		js)
}

func TestQueryVarValOrderDescMissing(t *testing.T) {
	populateGraph(t)
	query := `
		{
			var(id: 1034) {
				f As friend {
					n As name
				}
			}

			me(id: var(f), orderdesc: var(n)) {
				name
			}
		}
	`
	js := processToFastJSON(t, query)
	require.JSONEq(t, `{}`, js)
}

func TestMultiEmptyBlocks(t *testing.T) {
	populateGraph(t)
	query := `
		{
			you(id:0x01) {
			}

			me(id: 0x02) {
			}
		}
	`
	js := processToFastJSON(t, query)
	require.JSONEq(t,
		`{}`,
		js)
}

func TestUseVarsMultiCascade1(t *testing.T) {
	populateGraph(t)
	query := `
		{
			him(id:0x01) {
				L as friend {
				 B as friend
					name	
			 }
			}

			me(id: var(L, B)) {
				name
			}
		}
	`
	js := processToFastJSON(t, query)
	require.JSONEq(t,
		`{"him": [{"friend":[{"name":"Rick Grimes"}, {"name":"Andrea"}]}], "me":[{"name":"Michonne"},{"name":"Rick Grimes"},{"name":"Glenn Rhee"}, {"name":"Andrea"}]}`,
		js)
}

func TestUseVarsMultiCascade(t *testing.T) {
	populateGraph(t)
	query := `
		{
			var(id:0x01) {
				L as friend {
				 B as friend
				}
			}

			me(id: var(L, B)) {
				name
			}
		}
	`
	js := processToFastJSON(t, query)
	require.JSONEq(t,
		`{"me":[{"name":"Michonne"},{"name":"Rick Grimes"},{"name":"Glenn Rhee"}, {"name":"Andrea"}]}`,
		js)
}

func TestUseVarsMultiOrder(t *testing.T) {
	populateGraph(t)
	query := `
		{
			var(id:0x01) {
				L as friend(first:2, orderasc: dob)
			}

			var(id:0x01) {
				G as friend(first:2, offset:2, orderasc: dob)
			}

			friend1(id: var(L)) {
				name
			}

			friend2(id: var(G)) {
				name
			}
		}
	`
	js := processToFastJSON(t, query)
	require.JSONEq(t,
		`{"friend1":[{"name":"Daryl Dixon"}, {"name":"Andrea"}],"friend2":[{"name":"Rick Grimes"},{"name":"Glenn Rhee"}]}`,
		js)
}

func TestUseVarsFilterVarReuse1(t *testing.T) {
	populateGraph(t)
	query := `
		{
			friend(id:0x01) {
				friend {
					L as friend {
						name
						friend @filter(var(L)) {
							name
						}
					}
				}
			}
		}
	`
	js := processToFastJSON(t, query)
	require.JSONEq(t,
		`{"friend":[{"friend":[{"friend":[{"name":"Michonne", "friend":[{"name":"Glenn Rhee"}]}]}, {"friend":[{"name":"Glenn Rhee"}]}]}]}`,
		js)
}

func TestUseVarsFilterVarReuse2(t *testing.T) {
	populateGraph(t)
	query := `
		{
			friend(func:anyofterms(name, "Michonne Andrea Glenn")) {
				friend {
				 L as friend {
					 name
					 friend @filter(var(L)) {
						name
					}
				}
			}
		}
	}
	`
	js := processToFastJSON(t, query)
	require.JSONEq(t,
		`{"friend":[{"friend":[{"friend":[{"name":"Michonne", "friend":[{"name":"Glenn Rhee"}]}]}, {"friend":[{"name":"Glenn Rhee"}]}]}]}`,
		js)
}

func TestUseVarsFilterVarReuse3(t *testing.T) {
	populateGraph(t)
	query := `
		{
			var(id:0x01) {
				fr as friend(first:2, offset:2, orderasc: dob)
			}

			friend(id:0x01) {
				L as friend {
					friend {
						name
						friend @filter(var(L) and var(fr)) {
							name
						}
					}
				}
			}
		}
	`
	js := processToFastJSON(t, query)
	require.JSONEq(t,
		`{"friend":[{"friend":[{"friend":[{"name":"Michonne", "friend":[{"name":"Rick Grimes"},{"name":"Glenn Rhee"}]}]}, {"friend":[{"name":"Glenn Rhee"}]}]}]}`,
		js)
}

func TestNestedFuncRoot(t *testing.T) {
	populateGraph(t)
	posting.CommitLists(10, 1)
	time.Sleep(100 * time.Millisecond)
	query := `
    {
			me(func: gt(count(friend), 2)) {
				name
			}
		}
  `
	js := processToFastJSON(t, query)
	require.JSONEq(t, `{"me":[{"name":"Michonne"}]}`, js)
}

func TestNestedFuncRoot2(t *testing.T) {
	populateGraph(t)
	posting.CommitLists(10, 1)
	time.Sleep(100 * time.Millisecond)
	query := `
		{
			me(func: geq(count(friend), 1)) {
				name
			}
		}
  `
	js := processToFastJSON(t, query)
	require.JSONEq(t, `{"me":[{"name":"Michonne"},{"name":"Rick Grimes"},{"name":"Andrea"}]}`, js)
}

func TestRecurseQuery(t *testing.T) {
	populateGraph(t)
	query := `
		{
			recurse(id:0x01) {
				friend 
				name
			}
		}`
	js := processToFastJSON(t, query)
	require.JSONEq(t,
		`{"recurse":[{"name":"Michonne", "friend":[{"name":"Rick Grimes", "friend":[{"name":"Michonne"}]},{"name":"Glenn Rhee"},{"name":"Daryl Dixon"},{"name":"Andrea", "friend":[{"name":"Glenn Rhee"}]}]}]}`, js)
}

func TestRecurseQueryLimitDepth(t *testing.T) {
	populateGraph(t)
	query := `
		{
			recurse(id:0x01, depth: 2) {
				friend 
				name
			}
		}`
	js := processToFastJSON(t, query)
	require.JSONEq(t,
		`{"recurse":[{"name":"Michonne", "friend":[{"name":"Rick Grimes"},{"name":"Glenn Rhee"},{"name":"Daryl Dixon"},{"name":"Andrea"}]}]}`, js)
}

func TestShortestPath_NoPath(t *testing.T) {
	populateGraph(t)
	query := `
		{
			A as shortest(from:0x01, to:101) {
				path
				follow
			}

			me(id: var( A)) {
				name
			}
		}`
	js := processToFastJSON(t, query)
	require.JSONEq(t,
		`{}`,
		js)
}

func TestShortestPath(t *testing.T) {
	populateGraph(t)
	query := `
		{
			A as shortest(from:0x01, to:31) {
				friend 
			}

			me(id: var( A)) {
				name
			}
		}`
	js := processToFastJSON(t, query)
	require.JSONEq(t,
		`{"_path_":[{"_uid_":"0x1","friend":[{"_uid_":"0x1f"}]}],"me":[{"name":"Michonne"},{"name":"Andrea"}]}`,
		js)
}

func TestShortestPathRev(t *testing.T) {
	populateGraph(t)
	query := `
		{
			A as shortest(from:23, to:1) {
				friend 
			}

			me(id: var( A)) {
				name
			}
		}`
	js := processToFastJSON(t, query)
	require.JSONEq(t,
		`{"_path_":[{"_uid_":"0x17","friend":[{"_uid_":"0x1"}]}],"me":[{"name":"Rick Grimes"},{"name":"Michonne"}]}`,
		js)
}

func TestShortestPathWeightsMultiFacet_Error(t *testing.T) {
	populateGraph(t)
	query := `
		{
			A as shortest(from:1, to:1002) {
				path @facets(weight, weight1)
			}

			me(id: var( A)) {
				name
			}
		}`
	res, err := gql.Parse(query)
	require.NoError(t, err)

	var l Latency
	ctx := context.Background()
	_, err = ProcessQuery(ctx, res, &l)
	require.Error(t, err)
}

func TestShortestPathWeights(t *testing.T) {
	populateGraph(t)
	query := `
		{
			A as shortest(from:1, to:1002) {
				path @facets(weight)
			}

			me(id: var( A)) {
				name
			}
		}`
	js := processToFastJSON(t, query)
	require.JSONEq(t,
		`{"_path_":[{"_uid_":"0x1","path":[{"@facets":{"_":{"weight":0.100000}},"_uid_":"0x1f","path":[{"@facets":{"_":{"weight":0.100000}},"_uid_":"0x3e8","path":[{"@facets":{"_":{"weight":0.100000}},"_uid_":"0x3e9","path":[{"@facets":{"_":{"weight":0.100000}},"_uid_":"0x3ea"}]}]}]}]}],"me":[{"name":"Michonne"},{"name":"Andrea"},{"name":"Alice"},{"name":"Bob"},{"name":"Matt"}]}`,
		js)
}

func TestShortestPath2(t *testing.T) {
	populateGraph(t)
	query := `
		{
			A as shortest(from:0x01, to:1000) {
				path 
			}

			me(id: var( A)) {
				name
			}
		}`
	js := processToFastJSON(t, query)
	require.JSONEq(t,
		`{"_path_":[{"_uid_":"0x1","path":[{"_uid_":"0x1f","path":[{"_uid_":"0x3e8"}]}]}],"me":[{"name":"Michonne"},{"name":"Andrea"},{"name":"Alice"}]}
`,
		js)
}

func TestShortestPath3(t *testing.T) {
	populateGraph(t)
	query := `
		{
			A as shortest(from:1, to:1003) {
				path 
			}

			me(id: var( A)) {
				name
			}
		}`
	js := processToFastJSON(t, query)
	require.JSONEq(t,
		`{"_path_":[{"_uid_":"0x1","path":[{"_uid_":"0x1f","path":[{"_uid_":"0x3e8","path":[{"_uid_":"0x3ea","path":[{"_uid_":"0x3eb"}]}]}]}]}],"me":[{"name":"Michonne"},{"name":"Andrea"},{"name":"Alice"},{"name":"Matt"},{"name":"John"}]}`,
		js)
}

func TestShortestPath4(t *testing.T) {
	populateGraph(t)
	query := `
		{
			A as shortest(from:1, to:1003) {
				path 
				follow
			}

			me(id: var( A)) {
				name
			}
		}`
	js := processToFastJSON(t, query)
	require.JSONEq(t,
		`{"_path_":[{"_uid_":"0x1","follow":[{"_uid_":"0x1f","follow":[{"_uid_":"0x3e9","follow":[{"_uid_":"0x3eb"}]}]}]}],"me":[{"name":"Michonne"},{"name":"Andrea"},{"name":"Bob"},{"name":"John"}]}`,
		js)
}

func TestShortestPath_filter(t *testing.T) {
	populateGraph(t)
	query := `
		{
			A as shortest(from:1, to:1002) {
				path @filter(not anyofterms(name, "alice"))
				follow
			}

			me(id: var( A)) {
				name
			}
		}`
	js := processToFastJSON(t, query)
	require.JSONEq(t,
		`{"_path_":[{"_uid_":"0x1","follow":[{"_uid_":"0x1f","follow":[{"_uid_":"0x3e9","path":[{"_uid_":"0x3ea"}]}]}]}],"me":[{"name":"Michonne"},{"name":"Andrea"},{"name":"Bob"},{"name":"Matt"}]}`,
		js)
}

func TestShortestPath_filter2(t *testing.T) {
	populateGraph(t)
	query := `
		{
			A as shortest(from:1, to:1002) {
				path @filter(not anyofterms(name, "alice"))
				follow @filter(not anyofterms(name, "bob"))
			}

			me(id: var(A)) {
				name
			}
		}`
	js := processToFastJSON(t, query)
	require.JSONEq(t,
		`{}`,
		js)
}

func TestUseVarsFilterMultiId(t *testing.T) {
	populateGraph(t)
	query := `
		{
			var(id:0x01) {
				L as friend {
					friend
				}
			}

			var(id:31) {
				G as friend
			}

			friend(func:anyofterms(name, "Michonne Andrea Glenn")) @filter(var(G, L)) {
				name
			}
		}
	`
	js := processToFastJSON(t, query)
	require.JSONEq(t,
		`{"friend":[{"name":"Glenn Rhee"},{"name":"Andrea"}]}`,
		js)
}

func TestUseVarsMultiFilterId(t *testing.T) {
	populateGraph(t)
	query := `
		{
			var(id:0x01) {
				L as friend
			}

			var(id:31) {
				G as friend
			}

			friend(id: var(L)) @filter(var(G)) {
				name
			}
		}
	`
	js := processToFastJSON(t, query)
	require.JSONEq(t,
		`{"friend":[{"name":"Glenn Rhee"}]}`,
		js)
}

func TestUseVarsCascade(t *testing.T) {
	populateGraph(t)
	query := `
		{
			var(id:0x01) {
				L as friend {
				  friend
				}
			}

			me(id: var(L)) {
				name
			}
		}
	`
	js := processToFastJSON(t, query)
	require.JSONEq(t,
		`{"me":[{"name":"Rick Grimes"}, {"name":"Andrea"} ]}`,
		js)
}

func TestUseVars(t *testing.T) {
	populateGraph(t)
	query := `
		{
			var(id:0x01) {
				L as friend
			}

			me(id: var(L)) {
				name
			}
		}
	`
	js := processToFastJSON(t, query)
	require.JSONEq(t,
		`{"me":[{"name":"Rick Grimes"},{"name":"Glenn Rhee"},{"name":"Daryl Dixon"},{"name":"Andrea"}]}`,
		js)
}

func TestGetUIDCount(t *testing.T) {
	populateGraph(t)
	query := `
		{
			me(id:0x01) {
				name
				_uid_
				gender
				alive
				count(friend)
			}
		}
	`
	js := processToFastJSON(t, query)
	require.JSONEq(t,
		`{"me":[{"_uid_":"0x1","alive":true,"friend":[{"count":5}],"gender":"female","name":"Michonne"}]}`,
		js)
}

func TestDebug1(t *testing.T) {
	populateGraph(t)

	// Alright. Now we have everything set up. Let's create the query.
	query := `
		{
			me(id:0x01) {
				name
				gender
				alive
				count(friend)
			}
		}
	`
	res, err := gql.Parse(query)
	require.NoError(t, err)

	var l Latency
	ctx := context.Background()
	ctx = context.WithValue(ctx, "debug", "true")
	sgl, err := ProcessQuery(ctx, res, &l)
	require.NoError(t, err)

	var buf bytes.Buffer
	require.NoError(t, ToJson(&l, sgl, &buf, nil))

	var mp map[string]interface{}
	require.NoError(t, json.Unmarshal([]byte(buf.Bytes()), &mp))

	resp := mp["me"]
	uid := resp.([]interface{})[0].(map[string]interface{})["_uid_"].(string)
	require.EqualValues(t, "0x1", uid)

	latency := mp["server_latency"]
	require.NotNil(t, latency)
	_, ok := latency.(map[string]interface{})
	require.True(t, ok)
}

func TestDebug2(t *testing.T) {
	populateGraph(t)

	query := `
		{
			me(id:0x01) {
				name
				gender
				alive
				count(friend)
			}
		}
	`

	js := processToFastJSON(t, query)
	var mp map[string]interface{}
	require.NoError(t, json.Unmarshal([]byte(js), &mp))

	resp := mp["me"]
	uid, ok := resp.([]interface{})[0].(map[string]interface{})["_uid_"].(string)
	require.False(t, ok, "No uid expected but got one %s", uid)
}

func TestDebug3(t *testing.T) {
	populateGraph(t)

	// Alright. Now we have everything set up. Let's create the query.
	query := `
		{
			me(id: [1, 24]) @filter(geq(dob, "1910-01-01")) {
				name
			}
		}
	`
	res, err := gql.Parse(query)
	require.NoError(t, err)

	var l Latency
	ctx := context.Background()
	ctx = context.WithValue(ctx, "debug", "true")
	sgl, err := ProcessQuery(ctx, res, &l)
	require.NoError(t, err)

	var buf bytes.Buffer
	require.NoError(t, ToJson(&l, sgl, &buf, nil))

	var mp map[string]interface{}
	require.NoError(t, json.Unmarshal([]byte(buf.Bytes()), &mp))

	resp := mp["me"]
	require.EqualValues(t, 1, len(mp["me"].([]interface{})))
	uid := resp.([]interface{})[0].(map[string]interface{})["_uid_"].(string)
	require.EqualValues(t, "0x1", uid)

	latency := mp["server_latency"]
	require.NotNil(t, latency)
	_, ok := latency.(map[string]interface{})
	require.True(t, ok)
}
func TestCount(t *testing.T) {
	populateGraph(t)

	// Alright. Now we have everything set up. Let's create the query.
	query := `
		{
			me(id:0x01) {
				name
				gender
				alive
				count(friend)
			}
		}
	`

	js := processToFastJSON(t, query)
	require.JSONEq(t,
		`{"me":[{"alive":true,"friend":[{"count":5}],"gender":"female","name":"Michonne"}]}`,
		js)
}

func TestCountError1(t *testing.T) {
	// Alright. Now we have everything set up. Let's create the query.
	query := `
		{
			me(id: 0x01) {
				count(friend {
					name
				})
				name
				gender
				alive
			}
		}
	`
	_, err := gql.Parse(query)
	require.Error(t, err)
}

func TestCountError2(t *testing.T) {
	// Alright. Now we have everything set up. Let's create the query.
	query := `
		{
			me(id: 0x01) {
				count(friend {
					c {
						friend
					}
				})
				name
				gender
				alive
			}
		}
	`
	_, err := gql.Parse(query)
	require.Error(t, err)
}

func TestCountError3(t *testing.T) {
	// Alright. Now we have everything set up. Let's create the query.
	query := `
		{
			me(id: 0x01) {
				count(friend
				name
				gender
				alive
			}
		}
	`
	_, err := gql.Parse(query)
	require.Error(t, err)
}

func TestMultiCountSort(t *testing.T) {
	populateGraph(t)
	// Alright. Now we have everything set up. Let's create the query.
	query := `
	{
		f as var(func: anyofterms(name, "michonne rick andrea")) {
		 	n as count(friend) 
		}

		countorder(id: var(f), orderasc: var(n)) {
			name
			count(friend)
		}
	}
`
	js := processToFastJSON(t, query)
	require.JSONEq(t,
		`{"countorder":[{"friend":[{"count":0}],"name":"Andrea With no friends"},{"friend":[{"count":1}],"name":"Rick Grimes"},{"friend":[{"count":1}],"name":"Andrea"},{"friend":[{"count":5}],"name":"Michonne"}]}`,
		js)
}

func TestMultiAggSort(t *testing.T) {
	populateGraph(t)
	// Alright. Now we have everything set up. Let's create the query.
	query := `
	{
		f as var(func: anyofterms(name, "michonne rick andrea")) {
			name
			friend {
				mindob as min(dob)
				maxdob as max(dob)
				dob
			}
		}

		maxorder(id: var(f), orderasc: var(maxdob)) {
			name
			friend {
				max(dob)
			}
		}

		minorder(id: var(f), orderasc: var(mindob)) {
			name
			friend {
				min(dob)
			}
		}
	}
`
	js := processToFastJSON(t, query)
	require.JSONEq(t,
		`{"maxorder":[{"friend":[{"max(dob)":"1909-05-05"}],"name":"Andrea"},{"friend":[{"max(dob)":"1910-01-01"}],"name":"Rick Grimes"},{"friend":[{"max(dob)":"1910-01-02"}],"name":"Michonne"}],"minorder":[{"friend":[{"min(dob)":"1901-01-15"}],"name":"Michonne"},{"friend":[{"min(dob)":"1909-05-05"}],"name":"Andrea"},{"friend":[{"min(dob)":"1910-01-01"}],"name":"Rick Grimes"}]}`,
		js)
}

func TestMinMulti(t *testing.T) {
	populateGraph(t)
	// Alright. Now we have everything set up. Let's create the query.
	query := `
	{
		me(func: anyofterms(name, "michonne rick andrea")) {
			name
			friend {
				min(dob)
				max(dob)
				dob
			}
		}
	}
`
	js := processToFastJSON(t, query)
	require.JSONEq(t,
		`{"me":[{"friend":[{"dob":"1910-01-02"},{"dob":"1909-05-05"},{"dob":"1909-01-10"},{"dob":"1901-01-15"},{"min(dob)":"1901-01-15"},{"max(dob)":"1910-01-02"}],"name":"Michonne"},{"friend":[{"dob":"1910-01-01"},{"min(dob)":"1910-01-01"},{"max(dob)":"1910-01-01"}],"name":"Rick Grimes"},{"friend":[{"dob":"1909-05-05"},{"min(dob)":"1909-05-05"},{"max(dob)":"1909-05-05"}],"name":"Andrea"},{"name":"Andrea With no friends"}]}`,
		js)
}

func TestMinMultiProto(t *testing.T) {
	populateGraph(t)
	// Alright. Now we have everything set up. Let's create the query.
	query := `
	{
		me(id: [1,25]) {
			name
			friend {
				name
				min(dob)
				max(dob)
			}
		}
	}
`
	pb := processToPB(t, query, false)
	res := `attribute: "_root_"
children: <
  attribute: "me"
  properties: <
    prop: "name"
    value: <
      str_val: "Michonne"
    >
  >
  children: <
    attribute: "friend"
    properties: <
      prop: "name"
      value: <
        str_val: "Rick Grimes"
      >
    >
  >
  children: <
    attribute: "friend"
    properties: <
      prop: "name"
      value: <
        str_val: "Glenn Rhee"
      >
    >
  >
  children: <
    attribute: "friend"
    properties: <
      prop: "name"
      value: <
        str_val: "Daryl Dixon"
      >
    >
  >
  children: <
    attribute: "friend"
    properties: <
      prop: "name"
      value: <
        str_val: "Andrea"
      >
    >
  >
  children: <
    attribute: "friend"
    properties: <
      prop: "min(dob)"
      value: <
        str_val: "1901-01-15T00:00:00Z"
      >
    >
  >
  children: <
    attribute: "friend"
    properties: <
      prop: "max(dob)"
      value: <
        str_val: "1910-01-02T00:00:00Z"
      >
    >
  >
>
children: <
  attribute: "me"
  properties: <
    prop: "name"
    value: <
      str_val: "Daryl Dixon"
    >
  >
  children: <
    attribute: "friend"
    properties: <
      prop: "name"
      value: <
        str_val: "Rick Grimes"
      >
    >
  >
  children: <
    attribute: "friend"
    properties: <
      prop: "name"
      value: <
        str_val: "Andrea"
      >
    >
  >
  children: <
    attribute: "friend"
    properties: <
      prop: "name"
      value: <
        str_val: "Andrea With no friends"
      >
    >
  >
  children: <
    attribute: "friend"
    properties: <
      prop: "min(dob)"
      value: <
        str_val: "1901-01-15T00:00:00Z"
      >
    >
  >
  children: <
    attribute: "friend"
    properties: <
      prop: "max(dob)"
      value: <
        str_val: "1910-01-02T00:00:00Z"
      >
    >
  >
>
`
	require.Equal(t, res, proto.MarshalTextString(pb[0]))
}

func TestMin(t *testing.T) {
	populateGraph(t)
	// Alright. Now we have everything set up. Let's create the query.
	query := `
	{
		me(id:0x01) {
			name
			friend {
				min(dob)
			}
		}
	}
`
	js := processToFastJSON(t, query)
	require.JSONEq(t,
		`{"me":[{"friend":[{"min(dob)":"1901-01-15"}],"name":"Michonne"}]}`,
		js)
}

func TestMinError1(t *testing.T) {
	populateGraph(t)
	// error: min could not performed on non-scalar-type
	query := `
                {
                        me(id:0x01) {
                                name
                                gender
                                alive
                                min(friend)
                        }
                }
        `
	res, err := gql.Parse(query)
	require.NoError(t, err)

	var l Latency
	_, queryErr := ProcessQuery(context.Background(), res, &l)
	require.NotNil(t, queryErr)
}

func TestMinError2(t *testing.T) {
	populateGraph(t)
	// error: min should not have children
	query := `
                {
                        me(id:0x01) {
                                name
                                gender
                                alive
                                min(friend) {
                                    name
                                }
                        }
                }
        `
	_, err := gql.Parse(query)
	require.Error(t, err)
}

func TestMinSchema(t *testing.T) {
	populateGraph(t)
	// Alright. Now we have everything set up. Let's create the query.
	query := `
                {
                        me(id:0x01) {
                                name
                                gender
                                alive
                                friend {
                                    min(survival_rate)
                                }
                        }
                }
        `
	js := processToFastJSON(t, query)
	require.EqualValues(t,
		`{"me":[{"alive":true,"friend":[{"min(survival_rate)":1.600000}],"gender":"female","name":"Michonne"}]}`,
		js)

	schema.State().Set("survival_rate", typesp.Schema{ValueType: uint32(types.IntID)})
	js = processToFastJSON(t, query)
	require.EqualValues(t,
		`{"me":[{"alive":true,"friend":[{"min(survival_rate)":1}],"gender":"female","name":"Michonne"}]}`,
		js)
	schema.State().Set("survival_rate", typesp.Schema{ValueType: uint32(types.FloatID)})
}

func TestMax(t *testing.T) {
	populateGraph(t)
	// Alright. Now we have everything set up. Let's create the query.
	query := `
                {
                        me(id:0x01) {
                                name
                                gender
                                alive
                                friend {
                                    max(dob)
                                }
                        }
                }
        `
	js := processToFastJSON(t, query)
	require.EqualValues(t,
		`{"me":[{"alive":true,"friend":[{"max(dob)":"1910-01-02"}],"gender":"female","name":"Michonne"}]}`,
		js)
}

func TestMaxError1(t *testing.T) {
	populateGraph(t)
	// error: aggregator 'max' should not have filters on its own
	query := `
                {
                        me(id:0x01) {
                                name
                                gender
                                alive
                                friend {
                                    max(dob @filter(gt(dob, "1910-01-02")))
                                }
                        }
                }
        `
	_, err := gql.Parse(query)
	require.Error(t, err)
}

func TestAvg(t *testing.T) {
	populateGraph(t)
	query := `
	{
		me(id:0x01) {
			name
			gender
			alive
			friend {
				avg(shadow_deep)
			}
		}
	}
`
	js := processToFastJSON(t, query)
	require.JSONEq(t,
		`{"me":[{"alive":true,"friend":[{"avg(shadow_deep)":9}],"gender":"female","name":"Michonne"}]}`,
		js)
}

func TestAvgError(t *testing.T) {
	populateGraph(t)
	query := `
	{
		me(id:0x01) {
			name
			gender
			alive
			friend {
				avg(name)
			}
		}
	}
`

	_, err := processToFastJsonReq(t, query)
	require.Error(t, err)
}

func TestSum(t *testing.T) {
	populateGraph(t)
	query := `
                {
                        me(id:0x01) {
                                name
                                gender
                                alive
                                friend {
                                    sum(shadow_deep)
                                }
                        }
                }
        `
	js := processToFastJSON(t, query)
	require.JSONEq(t,
		`{"me":[{"alive":true,"friend":[{"sum(shadow_deep)":18}],"gender":"female","name":"Michonne"}]}`,
		js)
}

func TestSumError1(t *testing.T) {
	populateGraph(t)
	// error: sum could only be applied on int/float
	query := `
                {
                        me(id:0x01) {
                                name
                                gender
                                alive
                                friend {
                                    sum(name)
                                }
                        }
                }
        `
	res, err := gql.Parse(query)
	require.NoError(t, err)

	var l Latency
	_, queryErr := ProcessQuery(context.Background(), res, &l)
	require.NotNil(t, queryErr)
}

func TestQueryPassword(t *testing.T) {
	populateGraph(t)
	// Password is not fetchable
	query := `
                {
                        me(id:0x01) {
                                name
                                password
                        }
                }
	`
	res, err := gql.Parse(query)
	require.NoError(t, err)

	var l Latency
	_, queryErr := ProcessQuery(context.Background(), res, &l)
	require.NotNil(t, queryErr)
}

func TestCheckPassword(t *testing.T) {
	populateGraph(t)
	query := `
                {
                        me(id:0x01) {
                                name
                                checkpwd(password, "123456")
                        }
                }
	`
	js := processToFastJSON(t, query)
	require.EqualValues(t,
		`{"me":[{"name":"Michonne","password":[{"checkpwd":true}]}]}`,
		js)
}

func TestCheckPasswordIncorrect(t *testing.T) {
	populateGraph(t)
	query := `
                {
                        me(id:0x01) {
                                name
                                checkpwd(password, "654123")
                        }
                }
	`
	js := processToFastJSON(t, query)
	require.EqualValues(t,
		`{"me":[{"name":"Michonne","password":[{"checkpwd":false}]}]}`,
		js)
}

// ensure, that old and deprecated form is not allowed
func TestCheckPasswordParseError(t *testing.T) {
	populateGraph(t)
	query := `
                {
                        me(id:0x01) {
                                name
                                checkpwd("654123")
                        }
                }
	`
	_, err := processToFastJsonReq(t, query)
	require.Error(t, err)
}

func TestCheckPasswordDifferentAttr1(t *testing.T) {
	populateGraph(t)
	query := `
                {
                        me(id:23) {
                                name
                                checkpwd(pass, "654321")
                        }
                }
	`
	js := processToFastJSON(t, query)
	require.EqualValues(t, `{"me":[{"name":"Rick Grimes","pass":[{"checkpwd":true}]}]}`, js)
}

func TestCheckPasswordDifferentAttr2(t *testing.T) {
	populateGraph(t)
	query := `
                {
                        me(id:23) {
                                name
                                checkpwd(pass, "invalid")
                        }
                }
	`
	js := processToFastJSON(t, query)
	require.EqualValues(t, `{"me":[{"name":"Rick Grimes","pass":[{"checkpwd":false}]}]}`, js)
}

func TestCheckPasswordInvalidAttr(t *testing.T) {
	populateGraph(t)
	query := `
                {
                        me(id:0x1) {
                                name
                                checkpwd(pass, "123456")
                        }
                }
	`
	js := processToFastJSON(t, query)
	// for id:0x1 there is no pass attribute defined (there's only password attribute)
	require.EqualValues(t, `{"me":[{"name":"Michonne","pass":[{"checkpwd":false}]}]}`, js)
}

// test for old version of checkpwd with hardcoded attribute name
func TestCheckPasswordQuery1(t *testing.T) {
	populateGraph(t)
	query := `
                {
                        me(id:0x1) {
                                name
                                password
                        }
                }
	`
	_, err := processToFastJsonReq(t, query)
	require.Error(t, err)
	require.EqualValues(t, "Attribute `password` of type password cannot be fetched", err.Error())
}

// test for improved version of checkpwd with custom attribute name
func TestCheckPasswordQuery2(t *testing.T) {
	populateGraph(t)
	query := `
                {
                        me(id:23) {
                                name
                                pass
                        }
                }
	`
	_, err := processToFastJsonReq(t, query)
	require.Error(t, err)
	require.EqualValues(t, "Attribute `pass` of type password cannot be fetched", err.Error())
}

func TestToSubgraphInvalidFnName(t *testing.T) {
	query := `
                {
                        me(func:invalidfn1(name, "some cool name")) {
                                name
                                gender
                                alive
                        }
                }
        `
	res, err := gql.Parse(query)
	require.NoError(t, err)

	ctx := context.Background()
	_, err = ToSubGraph(ctx, res.Query[0])
	require.Error(t, err)
}

func TestToSubgraphInvalidFnName2(t *testing.T) {
	query := `
                {
                        me(func:anyofterms(name, "some cool name")) {
                                name
                                friend @filter(invalidfn2(name, "some name")) {
                                       name
                                }
                        }
                }
        `
	res, err := gql.Parse(query)
	require.NoError(t, err)

	ctx := context.Background()
	_, err = ToSubGraph(ctx, res.Query[0])
	require.Error(t, err)
}

func TestToSubgraphInvalidFnName3(t *testing.T) {
	query := `
                {
                        me(func:anyofterms(name, "some cool name")) {
                                name
                                friend @filter(anyofterms(name, "Andrea") or
                                               invalidfn3(name, "Andrea Rhee")){
                                        name
                                }
                        }
                }
        `
	res, err := gql.Parse(query)
	require.NoError(t, err)

	ctx := context.Background()
	_, err = ToSubGraph(ctx, res.Query[0])
	require.Error(t, err)
}

func TestToSubgraphInvalidFnName4(t *testing.T) {
	query := `
                {
                        f as var(func:invalidfn4(name, "Michonne Rick Glenn")) {
                                name
                        }
                        you(func:anyofterms(name, "Michonne")) {
                                friend @filter(var(f)) {
                                        name
                                }
                        }
                }
        `
	res, err := gql.Parse(query)
	require.NoError(t, err)

	ctx := context.Background()
	_, err = ToSubGraph(ctx, res.Query[0])
	require.Error(t, err)
}

func TestToSubgraphInvalidArgs1(t *testing.T) {
	query := `
                {
                        me(id:0x01) {
                                name
                                gender
                                friend(disorderasc: dob) @filter(leq(dob, "1909-03-20")) {
                                        name
                                }
                        }
                }
        `
	res, err := gql.Parse(query)
	require.NoError(t, err)

	ctx := context.Background()
	_, err = ToSubGraph(ctx, res.Query[0])
	require.Error(t, err)
}

func TestToSubgraphInvalidArgs2(t *testing.T) {
	query := `
                {
                        me(id:0x01) {
                                name
                                gender
                                friend(offset:1, invalidorderasc:1) @filter(anyofterms(name, "Andrea")) {
                                        name
                                }
                        }
                }
        `
	res, err := gql.Parse(query)
	require.NoError(t, err)

	ctx := context.Background()
	_, err = ToSubGraph(ctx, res.Query[0])
	require.Error(t, err)
}

func TestProcessGraph(t *testing.T) {
	populateGraph(t)
	// Alright. Now we have everything set up. Let's create the query.
	query := `
		{
			me(id: 0x01) {
				friend {
					name
				}
				name
				gender
				alive
			}
		}
	`
	res, err := gql.Parse(query)
	require.NoError(t, err)

	ctx := context.Background()
	sg, err := ToSubGraph(ctx, res.Query[0])
	require.NoError(t, err)

	ch := make(chan error)
	go ProcessGraph(ctx, sg, nil, ch)
	err = <-ch
	require.NoError(t, err)

	require.EqualValues(t, childAttrs(sg), []string{"friend", "name", "gender", "alive"})
	require.EqualValues(t, childAttrs(sg.Children[0]), []string{"name"})

	child := sg.Children[0]
	require.EqualValues(t,
		[][]uint64{
			{23, 24, 25, 31, 101},
		}, algo.ToUintsListForTest(child.uidMatrix))

	require.EqualValues(t, []string{"name"}, childAttrs(child))

	child = child.Children[0]
	require.EqualValues(t,
		[]string{"Rick Grimes", "Glenn Rhee", "Daryl Dixon", "Andrea", ""},
		taskValues(t, child.values))

	require.EqualValues(t, []string{"Michonne"},
		taskValues(t, sg.Children[1].values))
	require.EqualValues(t, []string{"female"},
		taskValues(t, sg.Children[2].values))
}

func TestToFastJSON(t *testing.T) {
	populateGraph(t)
	// Alright. Now we have everything set up. Let's create the query.
	query := `
		{
			me(id:0x01) {
				name
				gender
				alive
				friend {
					name
				}
			}
		}
	`

	js := processToFastJSON(t, query)
	require.JSONEq(t,
		`{"me":[{"alive":true,"friend":[{"name":"Rick Grimes"},{"name":"Glenn Rhee"},{"name":"Daryl Dixon"},{"name":"Andrea"}],"gender":"female","name":"Michonne"}]}`,
		js)
}

func TestFieldAlias(t *testing.T) {
	populateGraph(t)

	// Alright. Now we have everything set up. Let's create the query.
	query := `
		{
			me(id:0x01) {
				MyName:name
				gender
				alive
				Buddies:friend {
					BudName:name
				}
			}
		}
	`

	js := processToFastJSON(t, query)
	require.JSONEq(t,
		`{"me":[{"alive":true,"Buddies":[{"BudName":"Rick Grimes"},{"BudName":"Glenn Rhee"},{"BudName":"Daryl Dixon"},{"BudName":"Andrea"}],"gender":"female","MyName":"Michonne"}]}`,
		string(js))
}

func TestFieldAliasProto(t *testing.T) {
	populateGraph(t)

	// Alright. Now we have everything set up. Let's create the query.
	query := `
		{
			me(id:0x01) {
				MyName:name
				gender
				alive
				Buddies:friend {
					BudName:name
				}
			}
		}
	`
	pb := processToPB(t, query, false)
	expectedPb := `attribute: "_root_"
children: <
  attribute: "me"
  properties: <
    prop: "MyName"
    value: <
      str_val: "Michonne"
    >
  >
  properties: <
    prop: "gender"
    value: <
      default_val: "female"
    >
  >
  properties: <
    prop: "alive"
    value: <
      bool_val: true
    >
  >
  children: <
    attribute: "Buddies"
    properties: <
      prop: "BudName"
      value: <
        str_val: "Rick Grimes"
      >
    >
  >
  children: <
    attribute: "Buddies"
    properties: <
      prop: "BudName"
      value: <
        str_val: "Glenn Rhee"
      >
    >
  >
  children: <
    attribute: "Buddies"
    properties: <
      prop: "BudName"
      value: <
        str_val: "Daryl Dixon"
      >
    >
  >
  children: <
    attribute: "Buddies"
    properties: <
      prop: "BudName"
      value: <
        str_val: "Andrea"
      >
    >
  >
>
`
	require.EqualValues(t,
		expectedPb,
		proto.MarshalTextString(pb[0]))
}

func TestToFastJSONFilter(t *testing.T) {
	populateGraph(t)
	query := `
		{
			me(id:0x01) {
				name
				gender
				friend @filter(anyofterms(name, "Andrea SomethingElse")) {
					name
				}
			}
		}
	`

	js := processToFastJSON(t, query)
	require.EqualValues(t,
		`{"me":[{"friend":[{"name":"Andrea"}],"gender":"female","name":"Michonne"}]}`,
		js)
}

func TestToFastJSONFilterMissBrac(t *testing.T) {
	populateGraph(t)
	query := `
		{
			me(id:0x01) {
				name
				gender
				friend @filter(anyofterms(name, "Andrea SomethingElse") {
					name
				}
			}
		}
	`
	_, err := gql.Parse(query)
	require.Error(t, err)
}

func TestToFastJSONFilterallofterms(t *testing.T) {
	populateGraph(t)
	query := `
		{
			me(id:0x01) {
				name
				gender
				friend @filter(allofterms(name, "Andrea SomethingElse")) {
					name
				}
			}
		}
	`

	js := processToFastJSON(t, query)
	require.EqualValues(t,
		`{"me":[{"gender":"female","name":"Michonne"}]}`, js)
}

func TestInvalidStringIndex(t *testing.T) {
	// no FTS index defined for name
	populateGraph(t)
	query := `
		{
			me(id:0x01) {
				name
				gender
				friend @filter(alloftext(name, "Andrea SomethingElse")) {
					name
				}
			}
		}
	`

	_, err := processToFastJsonReq(t, query)
	require.Error(t, err)
}

func TestValidFulltextIndex(t *testing.T) {
	// no FTS index defined for name
	populateGraph(t)
	query := `
		{
			me(id:0x01) {
				name
				friend @filter(alloftext(alias, "BOB")) {
					alias
				}
			}
		}
	`

	js := processToFastJSON(t, query)
	require.JSONEq(t,
		`{"me":[{"name":"Michonne", "friend":[{"alias":"Bob Joe"}]}]}`, js)
}

func TestFilterRegex1(t *testing.T) {
	populateGraph(t)
	query := `
    {
      me(id:0x01) {
        name
        friend @filter(regexp(name, "^[a-z A-Z]+$")) {
          name
        }
      }
    }
  `

	js := processToFastJSON(t, query)
	require.JSONEq(t,
		`{"me":[{"name":"Michonne", "friend":[{"name":"Rick Grimes"},{"name":"Glenn Rhee"},{"name":"Daryl Dixon"}, {"name":"Andrea"}]}]}`, js)
}

func TestFilterRegex2(t *testing.T) {
	populateGraph(t)
	query := `
    {
      me(id:0x01) {
        name
        friend @filter(regexp(name, "^[^ao]+$")) {
          name
        }
      }
    }
  `

	js := processToFastJSON(t, query)
	require.JSONEq(t,
		`{"me":[{"name":"Michonne", "friend":[{"name":"Rick Grimes"},{"name":"Glenn Rhee"}]}]}`, js)
}

func TestFilterRegex3(t *testing.T) {
	populateGraph(t)
	query := `
    {
      me(id:0x01) {
        name
        friend @filter(regexp(name, "^(Ri)")) {
          name
        }
      }
    }
  `

	js := processToFastJSON(t, query)
	require.JSONEq(t,
		`{"me":[{"name":"Michonne", "friend":[{"name":"Rick Grimes"}]}]}`, js)
}

func TestToFastJSONFilterUID(t *testing.T) {
	populateGraph(t)
	query := `
		{
			me(id:0x01) {
				name
				gender
				friend @filter(anyofterms(name, "Andrea")) {
					_uid_
				}
			}
		}
	`

	js := processToFastJSON(t, query)
	require.EqualValues(t,
		`{"me":[{"friend":[{"_uid_":"0x1f"}],"gender":"female","name":"Michonne"}]}`,
		js)
}

func TestToFastJSONFilterOrUID(t *testing.T) {
	populateGraph(t)
	query := `
		{
			me(id:0x01) {
				name
				gender
				friend @filter(anyofterms(name, "Andrea") or anyofterms(name, "Andrea Rhee")) {
					_uid_
					name
				}
			}
		}
	`

	js := processToFastJSON(t, query)
	require.EqualValues(t,
		`{"me":[{"friend":[{"_uid_":"0x18","name":"Glenn Rhee"},{"_uid_":"0x1f","name":"Andrea"}],"gender":"female","name":"Michonne"}]}`,
		js)
}

func TestToFastJSONFilterOrCount(t *testing.T) {
	populateGraph(t)
	query := `
		{
			me(id:0x01) {
				name
				gender
				count(friend @filter(anyofterms(name, "Andrea") or anyofterms(name, "Andrea Rhee")))
				friend @filter(anyofterms(name, "Andrea")) {
					name
				}
			}
		}
	`

	js := processToFastJSON(t, query)
	require.JSONEq(t,
		`{"me":[{"friend":[{"count":2}, {"name":"Andrea"}],"gender":"female","name":"Michonne"}]}`,
		js)
}

func TestToFastJSONFilterOrFirst(t *testing.T) {
	populateGraph(t)
	query := `
		{
			me(id:0x01) {
				name
				gender
				friend(first:2) @filter(anyofterms(name, "Andrea") or anyofterms(name, "Glenn SomethingElse") or anyofterms(name, "Daryl")) {
					name
				}
			}
		}
	`

	js := processToFastJSON(t, query)
	require.JSONEq(t,
		`{"me":[{"friend":[{"name":"Glenn Rhee"},{"name":"Daryl Dixon"}],"gender":"female","name":"Michonne"}]}`,
		js)
}

func TestToFastJSONFilterOrOffset(t *testing.T) {
	populateGraph(t)
	query := `
		{
			me(id:0x01) {
				name
				gender
				friend(offset:1) @filter(anyofterms(name, "Andrea") or anyofterms(name, "Glenn Rhee") or anyofterms(name, "Daryl Dixon")) {
					name
				}
			}
		}
	`

	js := processToFastJSON(t, query)
	require.JSONEq(t,
		`{"me":[{"friend":[{"name":"Daryl Dixon"},{"name":"Andrea"}],"gender":"female","name":"Michonne"}]}`,
		js)
}

func TestToFastJSONFilterGeqName(t *testing.T) {
	populateGraph(t)
	query := `
		{
			me(id:0x01) {
				friend @filter(geq(name, "Rick")) {
					name
				}
			}
		}
	`

	js := processToFastJSON(t, query)
	require.JSONEq(t,
		`{"me":[{"friend":[{"name":"Rick Grimes"}]}]}`,
		js)
}

func TestToFastJSONFilteLtAlias(t *testing.T) {
	populateGraph(t)
	// We shouldn't get Zambo Alice.
	query := `
		{
			me(id:0x01) {
				friend(orderasc: alias) @filter(lt(alias, "Pat")) {
					alias
				}
			}
		}
	`

	js := processToFastJSON(t, query)
	require.JSONEq(t,
		`{"me":[{"friend":[{"alias":"Allan Matt"},{"alias":"Bob Joe"},{"alias":"John Alice"},{"alias":"John Oliver"}]}]}`,
		js)
}

func TestToFastJSONFilterGeq(t *testing.T) {
	populateGraph(t)
	query := `
		{
			me(id:0x01) {
				name
				gender
				friend @filter(geq(dob, "1909-05-05")) {
					name
				}
			}
		}
	`

	js := processToFastJSON(t, query)
	require.JSONEq(t,
		`{"me":[{"friend":[{"name":"Rick Grimes"},{"name":"Glenn Rhee"}],"gender":"female","name":"Michonne"}]}`,
		js)
}

func TestToFastJSONFilterGt(t *testing.T) {
	populateGraph(t)
	query := `
		{
			me(id:0x01) {
				name
				gender
				friend @filter(gt(dob, "1909-05-05")) {
					name
				}
			}
		}
	`

	js := processToFastJSON(t, query)
	require.JSONEq(t,
		`{"me":[{"friend":[{"name":"Rick Grimes"}],"gender":"female","name":"Michonne"}]}`,
		js)
}

func TestToFastJSONFilterLeq(t *testing.T) {
	populateGraph(t)
	query := `
		{
			me(id:0x01) {
				name
				gender
				friend @filter(leq(dob, "1909-01-10")) {
					name
				}
			}
		}
	`

	js := processToFastJSON(t, query)
	require.JSONEq(t,
		`{"me":[{"friend":[{"name":"Daryl Dixon"},{"name":"Andrea"}],"gender":"female","name":"Michonne"}]}`,
		js)
}

func TestToFastJSONFilterLt(t *testing.T) {
	populateGraph(t)
	query := `
		{
			me(id:0x01) {
				name
				gender
				friend @filter(lt(dob, "1909-01-10")) {
					name
				}
			}
		}
	`

	js := processToFastJSON(t, query)
	require.JSONEq(t,
		`{"me":[{"friend":[{"name":"Andrea"}],"gender":"female","name":"Michonne"}]}`,
		js)
}

func TestToFastJSONFilterEqualNoHit(t *testing.T) {
	populateGraph(t)
	query := `
		{
			me(id:0x01) {
				name
				gender
				friend @filter(eq(dob, "1909-03-20")) {
					name
				}
			}
		}
	`

	js := processToFastJSON(t, query)
	require.JSONEq(t,
		`{"me":[{"gender":"female","name":"Michonne"}]}`,
		js)
}
func TestToFastJSONFilterEqualName(t *testing.T) {
	populateGraph(t)
	query := `
		{
			me(id:0x01) {
				name
				gender
				friend @filter(eq(name, "Daryl Dixon")) {
					name
				}
			}
		}
	`

	js := processToFastJSON(t, query)
	require.JSONEq(t,
		`{"me":[{"friend":[{"name":"Daryl Dixon"}], "gender":"female","name":"Michonne"}]}`,
		js)
}

func TestToFastJSONFilterEqualNameNoHit(t *testing.T) {
	populateGraph(t)
	query := `
		{
			me(id:0x01) {
				name
				gender
				friend @filter(eq(name, "Daryl")) {
					name
				}
			}
		}
	`

	js := processToFastJSON(t, query)
	require.JSONEq(t,
		`{"me":[{"gender":"female","name":"Michonne"}]}`,
		js)
}

func TestToFastJSONFilterEqual(t *testing.T) {
	populateGraph(t)
	query := `
		{
			me(id:0x01) {
				name
				gender
				friend @filter(eq(dob, "1909-01-10")) {
					name
				}
			}
		}
	`

	js := processToFastJSON(t, query)
	require.JSONEq(t,
		`{"me":[{"friend":[{"name":"Daryl Dixon"}], "gender":"female","name":"Michonne"}]}`,
		js)
}

func TestToFastJSONOrderName(t *testing.T) {
	populateGraph(t)
	query := `
		{
			me(id:0x01) {
				name
				friend(orderasc: alias) {
					alias
				}
			}
		}
	`

	js := processToFastJSON(t, query)
	require.JSONEq(t,
		`{"me":[{"friend":[{"alias":"Allan Matt"},{"alias":"Bob Joe"},{"alias":"John Alice"},{"alias":"John Oliver"},{"alias":"Zambo Alice"}],"name":"Michonne"}]}`,
		js)
}

func TestToFastJSONOrderNameDesc(t *testing.T) {
	populateGraph(t)
	query := `
		{
			me(id:0x01) {
				name
				friend(orderdesc: alias) {
					alias
				}
			}
		}
	`

	js := processToFastJSON(t, query)
	require.JSONEq(t,
		`{"me":[{"friend":[{"alias":"Zambo Alice"},{"alias":"John Oliver"},{"alias":"John Alice"},{"alias":"Bob Joe"},{"alias":"Allan Matt"}],"name":"Michonne"}]}`,
		js)
}

func TestToFastJSONOrderName1(t *testing.T) {
	populateGraph(t)
	query := `
		{
			me(id:0x01) {
				name
				friend(orderasc: name ) {
					name
				}
			}
		}
	`

	js := processToFastJSON(t, query)
	require.JSONEq(t,
		`{"me":[{"friend":[{"name":"Andrea"},{"name":"Daryl Dixon"},{"name":"Glenn Rhee"},{"name":"Rick Grimes"}],"name":"Michonne"}]}`,
		js)
}

func TestToFastJSONOrderNameError(t *testing.T) {
	populateGraph(t)
	query := `
		{
			me(id:0x01) {
				name
				friend(orderasc: nonexistent) {
					name
				}
			}
		}
	`
	res, err := gql.Parse(query)
	require.NoError(t, err)

	ctx := context.Background()
	sg, err := ToSubGraph(ctx, res.Query[0])
	require.NoError(t, err)
	sg.DebugPrint("")

	ch := make(chan error)
	go ProcessGraph(ctx, sg, nil, ch)
	err = <-ch
	require.Error(t, err)
}

func TestToFastJSONFilterLeqOrder(t *testing.T) {
	populateGraph(t)
	query := `
		{
			me(id:0x01) {
				name
				gender
				friend(orderasc: dob) @filter(leq(dob, "1909-03-20")) {
					name
				}
			}
		}
	`

	js := processToFastJSON(t, query)
	require.JSONEq(t,
		`{"me":[{"friend":[{"name":"Andrea"},{"name":"Daryl Dixon"}],"gender":"female","name":"Michonne"}]}`,
		js)
}

func TestToFastJSONFilterGeqNoResult(t *testing.T) {
	populateGraph(t)
	query := `
		{
			me(id:0x01) {
				name
				gender
				friend @filter(geq(dob, "1999-03-20")) {
					name
				}
			}
		}
	`

	js := processToFastJSON(t, query)
	require.JSONEq(t,
		`{"me":[{"gender":"female","name":"Michonne"}]}`, js)
}

func TestToFastJSONFirstOffsetOutOfBound(t *testing.T) {
	populateGraph(t)
	query := `
		{
			me(id:0x01) {
				name
				gender
				friend(offset:100, first:1) {
					name
				}
			}
		}
	`

	js := processToFastJSON(t, query)
	require.JSONEq(t,
		`{"me":[{"gender":"female","name":"Michonne"}]}`,
		js)
}

// No filter. Just to test first and offset.
func TestToFastJSONFirstOffset(t *testing.T) {
	populateGraph(t)
	query := `
		{
			me(id:0x01) {
				name
				gender
				friend(offset:1, first:1) {
					name
				}
			}
		}
	`

	js := processToFastJSON(t, query)
	require.JSONEq(t,
		`{"me":[{"friend":[{"name":"Glenn Rhee"}],"gender":"female","name":"Michonne"}]}`,
		js)
}

func TestToFastJSONFilterOrFirstOffset(t *testing.T) {
	populateGraph(t)
	query := `
		{
			me(id:0x01) {
				name
				gender
				friend(offset:1, first:1) @filter(anyofterms(name, "Andrea") or anyofterms(name, "SomethingElse Rhee") or anyofterms(name, "Daryl Dixon")) {
					name
				}
			}
		}
	`

	js := processToFastJSON(t, query)
	require.JSONEq(t,
		`{"me":[{"friend":[{"name":"Daryl Dixon"}],"gender":"female","name":"Michonne"}]}`,
		js)
}

func TestToFastJSONFilterLeqFirstOffset(t *testing.T) {
	populateGraph(t)
	query := `
		{
			me(id:0x01) {
				name
				gender
				friend(offset:1, first:1) @filter(leq(dob, "1909-03-20")) {
					name
				}
			}
		}
	`

	js := processToFastJSON(t, query)
	require.JSONEq(t,
		`{"me":[{"friend":[{"name":"Andrea"}],"gender":"female","name":"Michonne"}]}`,
		js)
}

func TestToFastJSONFilterOrFirstOffsetCount(t *testing.T) {
	populateGraph(t)
	query := `
		{
			me(id:0x01) {
				name
				gender
				count(friend(offset:1, first:1) @filter(anyofterms(name, "Andrea") or anyofterms(name, "SomethingElse Rhee") or anyofterms(name, "Daryl Dixon"))) 
			}
		}
	`

	js := processToFastJSON(t, query)
	require.JSONEq(t,
		`{"me":[{"friend":[{"count":1}],"gender":"female","name":"Michonne"}]}`,
		js)
}

func TestToFastJSONFilterOrFirstNegative(t *testing.T) {
	populateGraph(t)
	// When negative first/count is specified, we ignore offset and returns the last
	// few number of items.
	query := `
		{
			me(id:0x01) {
				name
				gender
				friend(first:-1, offset:0) @filter(anyofterms(name, "Andrea") or anyofterms(name, "Glenn Rhee") or anyofterms(name, "Daryl Dixon")) {
					name
				}
			}
		}
	`

	js := processToFastJSON(t, query)
	require.JSONEq(t,
		`{"me":[{"friend":[{"name":"Andrea"}],"gender":"female","name":"Michonne"}]}`,
		js)
}

func TestToFastJSONFilterNot1(t *testing.T) {
	populateGraph(t)
	query := `
		{
			me(id:0x01) {
				name
				gender
				friend @filter(not anyofterms(name, "Andrea rick")) {
					name
				}
			}
		}
	`

	js := processToFastJSON(t, query)
	require.JSONEq(t,
		`{"me":[{"gender":"female","name":"Michonne","friend":[{"name":"Glenn Rhee"},{"name":"Daryl Dixon"}]}]}`, js)
}

func TestToFastJSONFilterNot2(t *testing.T) {
	populateGraph(t)
	query := `
		{
			me(id:0x01) {
				name
				gender
				friend @filter(not anyofterms(name, "Andrea") and anyofterms(name, "Glenn Andrea")) {
					name
				}
			}
		}
	`

	js := processToFastJSON(t, query)
	require.JSONEq(t,
		`{"me":[{"gender":"female","name":"Michonne","friend":[{"name":"Glenn Rhee"}]}]}`, js)
}

func TestToFastJSONFilterNot3(t *testing.T) {
	populateGraph(t)
	query := `
		{
			me(id:0x01) {
				name
				gender
				friend @filter(not (anyofterms(name, "Andrea") or anyofterms(name, "Glenn Rick Andrea"))) {
					name
				}
			}
		}
	`

	js := processToFastJSON(t, query)
	require.JSONEq(t,
		`{"me":[{"gender":"female","name":"Michonne","friend":[{"name":"Daryl Dixon"}]}]}`, js)
}

func TestToFastJSONFilterAnd(t *testing.T) {
	populateGraph(t)
	query := `
		{
			me(id:0x01) {
				name
				gender
				friend @filter(anyofterms(name, "Andrea") and anyofterms(name, "SomethingElse Rhee")) {
					name
				}
			}
		}
	`

	js := processToFastJSON(t, query)
	require.EqualValues(t,
		`{"me":[{"gender":"female","name":"Michonne"}]}`, js)
}

func TestCountReverseFunc(t *testing.T) {
	populateGraph(t)
	posting.CommitLists(10, 1)
	time.Sleep(100 * time.Millisecond)
	query := `
		{
			me(func: geq(count(~friend), 2)) {
				name
				count(~friend)
			}
		}
	`
	js := processToFastJSON(t, query)
	require.JSONEq(t,
		`{"me":[{"name":"Glenn Rhee","~friend":[{"count":2}]}]}`,
		js)
}

func TestCountReverseFilter(t *testing.T) {
	populateGraph(t)
	query := `
		{
			me(func: anyofterms(name, "Glenn Michonne Rick")) @filter(geq(count(~friend), 2)) {
				name
				count(~friend)
			}
		}
	`
	js := processToFastJSON(t, query)
	require.JSONEq(t,
		`{"me":[{"name":"Glenn Rhee","~friend":[{"count":2}]}]}`,
		js)
}

func TestCountReverse(t *testing.T) {
	populateGraph(t)
	query := `
		{
			me(id:0x18) {
				name
				count(~friend)
			}
		}
	`
	js := processToFastJSON(t, query)
	require.JSONEq(t,
		`{"me":[{"name":"Glenn Rhee","~friend":[{"count":2}]}]}`,
		js)
}

func TestToFastJSONReverse(t *testing.T) {
	populateGraph(t)
	query := `
		{
			me(id:0x18) {
				name
				~friend {
					name
					gender
					alive
				}
			}
		}
	`
	js := processToFastJSON(t, query)
	require.JSONEq(t,
		`{"me":[{"name":"Glenn Rhee","~friend":[{"alive":true,"gender":"female","name":"Michonne"},{"alive": false, "name":"Andrea"}]}]}`,
		js)
}

func TestToFastJSONReverseFilter(t *testing.T) {
	populateGraph(t)
	query := `
		{
			me(id:0x18) {
				name
				~friend @filter(allofterms(name, "Andrea")) {
					name
					gender
				}
			}
		}
	`
	js := processToFastJSON(t, query)
	require.JSONEq(t,
		`{"me":[{"name":"Glenn Rhee","~friend":[{"name":"Andrea"}]}]}`,
		js)
}

func TestToFastJSONReverseDelSet(t *testing.T) {
	populateGraph(t)
	delEdgeToUID(t, "friend", 1, 24)       // Delete Michonne.
	delEdgeToUID(t, "friend", 23, 24)      // Ignored.
	addEdgeToUID(t, "friend", 25, 24, nil) // Add Daryl.

	query := `
		{
			me(id:0x18) {
				name
				~friend {
					name
					gender
				}
			}
		}
	`
	js := processToFastJSON(t, query)
	require.JSONEq(t,
		`{"me":[{"name":"Glenn Rhee","~friend":[{"name":"Daryl Dixon"},{"name":"Andrea"}]}]}`,
		js)
}

func TestToFastJSONReverseDelSetCount(t *testing.T) {
	populateGraph(t)
	delEdgeToUID(t, "friend", 1, 24)       // Delete Michonne.
	delEdgeToUID(t, "friend", 23, 24)      // Ignored.
	addEdgeToUID(t, "friend", 25, 24, nil) // Add Daryl.

	query := `
		{
			me(id:0x18) {
				name
				count(~friend)
			}
		}
	`
	js := processToFastJSON(t, query)
	require.JSONEq(t,
		`{"me":[{"name":"Glenn Rhee","~friend":[{"count":2}]}]}`,
		js)
}

func getProperty(properties []*graphp.Property, prop string) *graphp.Value {
	for _, p := range properties {
		if p.Prop == prop {
			return p.Value
		}
	}
	return nil
}

func TestToProto(t *testing.T) {
	populateGraph(t)
	query := `
		{
			me(id:0x1) {
				_xid_
				name
				gender
				alive
				friend {
					name
				}
			}
		}
  `
	pb := processToPB(t, query, true)
	require.EqualValues(t,
		`attribute: "_root_"
children: <
  uid: 1
  xid: "mich"
  attribute: "me"
  properties: <
    prop: "name"
    value: <
      str_val: "Michonne"
    >
  >
  properties: <
    prop: "gender"
    value: <
      default_val: "female"
    >
  >
  properties: <
    prop: "alive"
    value: <
      bool_val: true
    >
  >
  children: <
    uid: 23
    attribute: "friend"
    properties: <
      prop: "name"
      value: <
        str_val: "Rick Grimes"
      >
    >
  >
  children: <
    uid: 24
    attribute: "friend"
    properties: <
      prop: "name"
      value: <
        str_val: "Glenn Rhee"
      >
    >
  >
  children: <
    uid: 25
    attribute: "friend"
    properties: <
      prop: "name"
      value: <
        str_val: "Daryl Dixon"
      >
    >
  >
  children: <
    uid: 31
    attribute: "friend"
    properties: <
      prop: "name"
      value: <
        str_val: "Andrea"
      >
    >
  >
  children: <
    uid: 101
    attribute: "friend"
  >
>
`, proto.MarshalTextString(pb[0]))

}

func TestToProtoFilter(t *testing.T) {
	populateGraph(t)
	// Alright. Now we have everything set up. Let's create the query.
	query := `
		{
			me(id:0x01) {
				name
				gender
				friend @filter(anyofterms(name, "Andrea")) {
					name
				}
			}
		}
	`

	pb := processToPB(t, query, false)
	expectedPb := `attribute: "_root_"
children: <
  attribute: "me"
  properties: <
    prop: "name"
    value: <
      str_val: "Michonne"
    >
  >
  properties: <
    prop: "gender"
    value: <
      default_val: "female"
    >
  >
  children: <
    attribute: "friend"
    properties: <
      prop: "name"
      value: <
        str_val: "Andrea"
      >
    >
  >
>
`
	require.EqualValues(t, expectedPb, proto.MarshalTextString(pb[0]))
}

func TestToProtoFilterOr(t *testing.T) {
	populateGraph(t)
	// Alright. Now we have everything set up. Let's create the query.
	query := `
		{
			me(id:0x01) {
				name
				gender
				friend @filter(anyofterms(name, "Andrea") or anyofterms(name, "Glenn Rhee")) {
					name
				}
			}
		}
	`

	pb := processToPB(t, query, false)
	expectedPb := `attribute: "_root_"
children: <
  attribute: "me"
  properties: <
    prop: "name"
    value: <
      str_val: "Michonne"
    >
  >
  properties: <
    prop: "gender"
    value: <
      default_val: "female"
    >
  >
  children: <
    attribute: "friend"
    properties: <
      prop: "name"
      value: <
        str_val: "Glenn Rhee"
      >
    >
  >
  children: <
    attribute: "friend"
    properties: <
      prop: "name"
      value: <
        str_val: "Andrea"
      >
    >
  >
>
`
	require.EqualValues(t, expectedPb, proto.MarshalTextString(pb[0]))
}

func TestToProtoFilterAnd(t *testing.T) {
	populateGraph(t)
	// Alright. Now we have everything set up. Let's create the query.
	query := `
		{
			me(id:0x01) {
				name
				gender
				friend @filter(anyofterms(name, "Andrea") and anyofterms(name, "Glenn Rhee")) {
					name
				}
			}
		}
	`

	pb := processToPB(t, query, false)
	expectedPb := `attribute: "_root_"
children: <
  attribute: "me"
  properties: <
    prop: "name"
    value: <
      str_val: "Michonne"
    >
  >
  properties: <
    prop: "gender"
    value: <
      default_val: "female"
    >
  >
>
`
	require.EqualValues(t, expectedPb, proto.MarshalTextString(pb[0]))
}

// Test sorting / ordering by dob.
func TestToFastJSONOrder(t *testing.T) {
	populateGraph(t)
	query := `
		{
			me(id:0x01) {
				name
				gender
				friend(orderasc: dob) {
					name
					dob
				}
			}
		}
	`

	js := processToFastJSON(t, query)
	require.EqualValues(t,
		`{"me":[{"friend":[{"dob":"1901-01-15","name":"Andrea"},{"dob":"1909-01-10","name":"Daryl Dixon"},{"dob":"1909-05-05","name":"Glenn Rhee"},{"dob":"1910-01-02","name":"Rick Grimes"}],"gender":"female","name":"Michonne"}]}`,
		js)
}

// Test sorting / ordering by dob.
func TestToFastJSONOrderDesc(t *testing.T) {
	populateGraph(t)
	query := `
		{
			me(id:0x01) {
				name
				gender
				friend(orderdesc: dob) {
					name
					dob
				}
			}
		}
	`

	js := processToFastJSON(t, query)
	require.JSONEq(t,
		`{"me":[{"friend":[{"dob":"1910-01-02","name":"Rick Grimes"},{"dob":"1909-05-05","name":"Glenn Rhee"},{"dob":"1909-01-10","name":"Daryl Dixon"},{"dob":"1901-01-15","name":"Andrea"}],"gender":"female","name":"Michonne"}]}`,
		string(js))
}

// Test sorting / ordering by dob.
func TestToFastJSONOrderDesc_pawan(t *testing.T) {
	populateGraph(t)
	query := `
		{
			me(id:0x01) {
				name
				gender
				friend(orderdesc: film.film.initial_release_date) {
					name
					film.film.initial_release_date
				}
			}
		}
	`

	js := processToFastJSON(t, query)
	require.JSONEq(t,
		`{"me":[{"friend":[{"film.film.initial_release_date":"1929-01-10","name":"Daryl Dixon"},{"film.film.initial_release_date":"1909-05-05","name":"Glenn Rhee"},{"film.film.initial_release_date":"1900-01-02","name":"Rick Grimes"},{"film.film.initial_release_date":"1801-01-15","name":"Andrea"}],"gender":"female","name":"Michonne"}]}`,
		string(js))
}

// Test sorting / ordering by dob.
func TestToFastJSONOrderDedup(t *testing.T) {
	populateGraph(t)
	query := `
		{
			me(id:0x01) {
				name
				gender
				friend(orderasc: name) {
					name
					dob
				}
			}
		}
	`

	js := processToFastJSON(t, query)
	require.EqualValues(t,
		`{"me":[{"friend":[{"dob":"1901-01-15","name":"Andrea"},{"dob":"1909-01-10","name":"Daryl Dixon"},{"dob":"1909-05-05","name":"Glenn Rhee"},{"dob":"1910-01-02","name":"Rick Grimes"}],"gender":"female","name":"Michonne"}]}`,
		js)
}

// Test sorting / ordering by dob and count.
func TestToFastJSONOrderDescCount(t *testing.T) {
	populateGraph(t)
	query := `
		{
			me(id:0x01) {
				name
				gender
				count(friend @filter(anyofterms(name, "Rick")) (orderasc: dob)) 
			}
		}
	`

	js := processToFastJSON(t, query)
	require.JSONEq(t,
		`{"me":[{"friend":[{"count":1}],"gender":"female","name":"Michonne"}]}`,
		string(js))
}

// Test sorting / ordering by dob.
func TestToFastJSONOrderOffset(t *testing.T) {
	populateGraph(t)
	query := `
		{
			me(id:0x01) {
				name
				gender
				friend(orderasc: dob, offset: 2) {
					name
				}
			}
		}
	`

	js := processToFastJSON(t, query)
	require.JSONEq(t,
		`{"me":[{"friend":[{"name":"Glenn Rhee"},{"name":"Rick Grimes"}],"gender":"female","name":"Michonne"}]}`,
		js)
}

// Test sorting / ordering by dob.
func TestToFastJSONOrderOffsetCount(t *testing.T) {
	populateGraph(t)
	query := `
		{
			me(id:0x01) {
				name
				gender
				friend(orderasc: dob, offset: 2, first: 1) {
					name
				}
			}
		}
	`

	js := processToFastJSON(t, query)
	require.JSONEq(t,
		`{"me":[{"friend":[{"name":"Glenn Rhee"}],"gender":"female","name":"Michonne"}]}`,
		js)
}

// Mocking Subgraph and Testing fast-json with it.
func ageSg(uidMatrix []*taskp.List, srcUids *taskp.List, ages []uint64) *SubGraph {
	var as []*taskp.Value
	for _, a := range ages {
		bs := make([]byte, 4)
		binary.LittleEndian.PutUint64(bs, a)
		as = append(as, &taskp.Value{[]byte(bs), 2})
	}

	return &SubGraph{
		Attr:      "age",
		uidMatrix: uidMatrix,
		SrcUIDs:   srcUids,
		values:    as,
		Params:    params{isDebug: false, GetUID: true},
	}
}
func nameSg(uidMatrix []*taskp.List, srcUids *taskp.List, names []string) *SubGraph {
	var ns []*taskp.Value
	for _, n := range names {
		ns = append(ns, &taskp.Value{[]byte(n), 0})
	}
	return &SubGraph{
		Attr:      "name",
		uidMatrix: uidMatrix,
		SrcUIDs:   srcUids,
		values:    ns,
		Params:    params{isDebug: false, GetUID: true},
	}

}
func friendsSg(uidMatrix []*taskp.List, srcUids *taskp.List, friends []*SubGraph) *SubGraph {
	return &SubGraph{
		Attr:      "friend",
		uidMatrix: uidMatrix,
		SrcUIDs:   srcUids,
		Params:    params{isDebug: false, GetUID: true},
		Children:  friends,
	}
}
func rootSg(uidMatrix []*taskp.List, srcUids *taskp.List, names []string, ages []uint64) *SubGraph {
	nameSg := nameSg(uidMatrix, srcUids, names)
	ageSg := ageSg(uidMatrix, srcUids, ages)

	return &SubGraph{
		Children:  []*SubGraph{nameSg, ageSg},
		Params:    params{isDebug: false, GetUID: true},
		SrcUIDs:   srcUids,
		uidMatrix: uidMatrix,
	}
}

// Test sorting / ordering by dob.
func TestToProtoOrder(t *testing.T) {
	populateGraph(t)
	query := `
		{
			me(id:0x01) {
				name
				gender
				friend(orderasc: dob) {
					name
				}
			}
		}
	`

	pb := processToPB(t, query, false)
	expectedPb := `attribute: "_root_"
children: <
  attribute: "me"
  properties: <
    prop: "name"
    value: <
      str_val: "Michonne"
    >
  >
  properties: <
    prop: "gender"
    value: <
      default_val: "female"
    >
  >
  children: <
    attribute: "friend"
    properties: <
      prop: "name"
      value: <
        str_val: "Andrea"
      >
    >
  >
  children: <
    attribute: "friend"
    properties: <
      prop: "name"
      value: <
        str_val: "Daryl Dixon"
      >
    >
  >
  children: <
    attribute: "friend"
    properties: <
      prop: "name"
      value: <
        str_val: "Glenn Rhee"
      >
    >
  >
  children: <
    attribute: "friend"
    properties: <
      prop: "name"
      value: <
        str_val: "Rick Grimes"
      >
    >
  >
>
`
	require.EqualValues(t, expectedPb, proto.MarshalTextString(pb[0]))
}

// Test sorting / ordering by dob.
func TestToProtoOrderCount(t *testing.T) {
	populateGraph(t)
	query := `
		{
			me(id:0x01) {
				name
				gender
				friend(orderasc: dob, first: 2) {
					name
				}
			}
		}
	`

	pb := processToPB(t, query, false)
	expectedPb := `attribute: "_root_"
children: <
  attribute: "me"
  properties: <
    prop: "name"
    value: <
      str_val: "Michonne"
    >
  >
  properties: <
    prop: "gender"
    value: <
      default_val: "female"
    >
  >
  children: <
    attribute: "friend"
    properties: <
      prop: "name"
      value: <
        str_val: "Andrea"
      >
    >
  >
  children: <
    attribute: "friend"
    properties: <
      prop: "name"
      value: <
        str_val: "Daryl Dixon"
      >
    >
  >
>
`
	require.EqualValues(t, expectedPb, proto.MarshalTextString(pb[0]))
}

// Test sorting / ordering by dob.
func TestToProtoOrderOffsetCount(t *testing.T) {
	populateGraph(t)
	query := `
		{
			me(id:0x01) {
				name
				gender
				friend(orderasc: dob, first: 2, offset: 1) {
					name
				}
			}
		}
	`

	pb := processToPB(t, query, false)
	expectedPb := `attribute: "_root_"
children: <
  attribute: "me"
  properties: <
    prop: "name"
    value: <
      str_val: "Michonne"
    >
  >
  properties: <
    prop: "gender"
    value: <
      default_val: "female"
    >
  >
  children: <
    attribute: "friend"
    properties: <
      prop: "name"
      value: <
        str_val: "Daryl Dixon"
      >
    >
  >
  children: <
    attribute: "friend"
    properties: <
      prop: "name"
      value: <
        str_val: "Glenn Rhee"
      >
    >
  >
>
`
	require.EqualValues(t, expectedPb, proto.MarshalTextString(pb[0]))
}

func TestSchema1(t *testing.T) {
	populateGraph(t)
	// Alright. Now we have everything set up. Let's create the query.
	query := `
		{
			person(id:0x01) {
				name
				age
				address
				alive
				survival_rate
				friend {
					name
					address
					age
				}
			}
		}
	`
	js := processToFastJSON(t, query)
	require.JSONEq(t,
		`{"person":[{"address":"31, 32 street, Jupiter","age":38,"alive":true,"friend":[{"address":"21, mark street, Mars","age":15,"name":"Rick Grimes"},{"name":"Glenn Rhee","age":15},{"age":17,"name":"Daryl Dixon"},{"age":19,"name":"Andrea"}],"name":"Michonne","survival_rate":98.990000}]}`, js)
}

func TestMultiQuery(t *testing.T) {
	populateGraph(t)
	query := `
		{
			me(func:anyofterms(name, "Michonne")) {
				name
				gender
			}

			you(func:anyofterms(name, "Andrea")) {
				name
			}
		}
  `
	js := processToFastJSON(t, query)
	require.JSONEq(t, `{"me":[{"gender":"female","name":"Michonne"}],"you":[{"name":"Andrea"},{"name":"Andrea With no friends"}]}`, js)
}

func TestMultiQueryError1(t *testing.T) {
	populateGraph(t)
	query := `
    {
			me(func:anyofterms(name, "Michonne")) {
        name
        gender

			you(func:anyofterms(name, "Andrea")) {
        name
      }
    }
  `
	_, err := gql.Parse(query)
	require.Error(t, err)
}

func TestMultiQueryError2(t *testing.T) {
	populateGraph(t)
	query := `
    {
      me(anyofterms(name, "Michonne")) {
        name
        gender
			}
		}

      you(anyofterms(name, "Andrea")) {
        name
      }
    }
  `
	_, err := gql.Parse(query)
	require.Error(t, err)
}

func TestGenerator(t *testing.T) {
	populateGraph(t)
	query := `
    {
			me(func:anyofterms(name, "Michonne")) {
        name
        gender
      }
    }
  `
	js := processToFastJSON(t, query)
	require.JSONEq(t, `{"me":[{"gender":"female","name":"Michonne"}]}`, js)
}

func TestGeneratorMultiRootMultiQueryRootVar(t *testing.T) {
	populateGraph(t)
	query := `
    {
			friend as var(func:anyofterms(name, "Michonne Rick Glenn")) {
      	name
			}

			you(id: var(friend)) {
				name
			}
    }
  `
	js := processToFastJSON(t, query)
	require.JSONEq(t, `{"you":[{"name":"Michonne"},{"name":"Rick Grimes"},{"name":"Glenn Rhee"}]}`, js)
}

func TestGeneratorMultiRootMultiQueryVarFilter(t *testing.T) {
	populateGraph(t)
	query := `
    {
			f as var(func:anyofterms(name, "Michonne Rick Glenn")) {
      	name
			}

			you(func:anyofterms(name, "Michonne")) {
				friend @filter(var(f)) {
					name
				}
			}
    }
  `
	js := processToFastJSON(t, query)
	require.JSONEq(t, `{"you":[{"friend":[{"name":"Rick Grimes"}, {"name":"Glenn Rhee"}]}]}`, js)
}

func TestGeneratorMultiRootMultiQueryRootVarFilter(t *testing.T) {
	populateGraph(t)
	query := `
    {
			friend as var(func:anyofterms(name, "Michonne Rick Glenn")) {
			}

			you(func:anyofterms(name, "Michonne Andrea Glenn")) @filter(var(friend)) {
				name
			}
    }
  `
	js := processToFastJSON(t, query)
	require.JSONEq(t, `{"you":[{"name":"Michonne"}, {"name":"Glenn Rhee"}]}`, js)
}

func TestGeneratorMultiRootMultiQuery(t *testing.T) {
	populateGraph(t)
	query := `
    {
			me(func:anyofterms(name, "Michonne Rick Glenn")) {
        name
      }

			you(id:[1, 23, 24]) {
				name
			}
    }
  `
	js := processToFastJSON(t, query)
	require.JSONEq(t, `{"me":[{"name":"Michonne"},{"name":"Rick Grimes"},{"name":"Glenn Rhee"}], "you":[{"name":"Michonne"},{"name":"Rick Grimes"},{"name":"Glenn Rhee"}]}`, js)
}

func TestGeneratorMultiRootVarOrderOffset(t *testing.T) {
	populateGraph(t)
	query := `
    {
			L as var(func:anyofterms(name, "Michonne Rick Glenn"), orderasc: dob, offset:2) {
        name
      }

			me(id: var(L)) {
			 name
			}
    }
  `
	js := processToFastJSON(t, query)
	require.JSONEq(t, `{"me":[{"name":"Rick Grimes"}]}`, js)
}

func TestGeneratorMultiRootVarOrderOffset1(t *testing.T) {
	populateGraph(t)
	query := `
    {
			me(func:anyofterms(name, "Michonne Rick Glenn"), orderasc: dob, offset:2) {
        name
      }
    }
  `
	js := processToFastJSON(t, query)
	require.JSONEq(t, `{"me":[{"name":"Rick Grimes"}]}`, js)
}

func TestGeneratorMultiRootOrderOffset(t *testing.T) {
	populateGraph(t)
	query := `
    {
			L as var(func:anyofterms(name, "Michonne Rick Glenn")) {
        name
      }
			me(id: var(L), orderasc: dob, offset:2) {
        name
      }
    }
  `
	js := processToFastJSON(t, query)
	require.JSONEq(t, `{"me":[{"name":"Rick Grimes"}]}`, js)
}

func TestGeneratorMultiRootOrderdesc(t *testing.T) {
	populateGraph(t)
	query := `
    {
			me(func:anyofterms(name, "Michonne Rick Glenn"), orderdesc: dob) {
        name
      }
    }
  `
	js := processToFastJSON(t, query)
	require.JSONEq(t, `{"me":[{"name":"Rick Grimes"},{"name":"Michonne"},{"name":"Glenn Rhee"}]}`, js)
}

func TestGeneratorMultiRootOrder(t *testing.T) {
	populateGraph(t)
	query := `
    {
			me(func:anyofterms(name, "Michonne Rick Glenn"), orderasc: dob) {
        name
      }
    }
  `
	js := processToFastJSON(t, query)
	require.JSONEq(t, `{"me":[{"name":"Glenn Rhee"},{"name":"Michonne"},{"name":"Rick Grimes"}]}`, js)
}

func TestGeneratorMultiRootOffset(t *testing.T) {
	populateGraph(t)
	query := `
    {
			me(func:anyofterms(name, "Michonne Rick Glenn"), offset: 1) {
        name
      }
    }
  `
	js := processToFastJSON(t, query)
	require.JSONEq(t, `{"me":[{"name":"Rick Grimes"},{"name":"Glenn Rhee"}]}`, js)
}

func TestGeneratorMultiRoot(t *testing.T) {
	populateGraph(t)
	query := `
    {
			me(func:anyofterms(name, "Michonne Rick Glenn")) {
        name
      }
    }
  `
	js := processToFastJSON(t, query)
	require.JSONEq(t, `{"me":[{"name":"Michonne"},{"name":"Rick Grimes"},{"name":"Glenn Rhee"}]}`, js)
}

func TestRootList(t *testing.T) {
	populateGraph(t)
	query := `{
	me(id:[1, 23, 24]) {
		name
	}
}`
	js := processToFastJSON(t, query)
	require.JSONEq(t, `{"me":[{"name":"Michonne"},{"name":"Rick Grimes"},{"name":"Glenn Rhee"}]}`, js)
}

func TestRootList1(t *testing.T) {
	populateGraph(t)
	query := `{
	me(id:[0x01, 23, 24, a.bc]) {
		name
	}
}`
	js := processToFastJSON(t, query)
	require.JSONEq(t, `{"me":[{"name":"Michonne"},{"name":"Rick Grimes"},{"name":"Glenn Rhee"},{"name":"Alice"}]}`, js)
}

func TestRootList2(t *testing.T) {
	populateGraph(t)
	query := `{
	me(id:[0x01, 23, a.bc, 24]) {
		name
	}
}`
	js := processToFastJSON(t, query)
	require.JSONEq(t, `{"me":[{"name":"Michonne"},{"name":"Rick Grimes"},{"name":"Alice"},{"name":"Glenn Rhee"}]}`, js)
}

func TestGeneratorMultiRootFilter1(t *testing.T) {
	populateGraph(t)
	query := `
    {
			me(func:anyofterms(name, "Daryl Rick Glenn")) @filter(leq(dob, 1909-01-10)) {
        name
      }
    }
  `
	js := processToFastJSON(t, query)
	require.JSONEq(t, `{"me":[{"name":"Daryl Dixon"}]}`, js)
}

func TestGeneratorMultiRootFilter2(t *testing.T) {
	populateGraph(t)
	query := `
    {
			me(func:anyofterms(name, "Michonne Rick Glenn")) @filter(geq(dob, 1909-01-10)) {
        name
      }
    }
  `
	js := processToFastJSON(t, query)
	require.JSONEq(t, `{"me":[{"name":"Michonne"},{"name":"Rick Grimes"},{"name":"Glenn Rhee"}]}`, js)
}

func TestGeneratorMultiRootFilter3(t *testing.T) {
	populateGraph(t)
	query := `
    {
			me(func:anyofterms(name, "Michonne Rick Glenn")) @filter(anyofterms(name, "Glenn") and geq(dob, 1909-01-10)) {
        name
      }
    }
  `
	js := processToFastJSON(t, query)
	require.JSONEq(t, `{"me":[{"name":"Glenn Rhee"}]}`, js)
}

func TestGeneratorRootFilterOnCountGt(t *testing.T) {
	populateGraph(t)
	query := `
                {
                        me(func:anyofterms(name, "Michonne Rick")) @filter(gt(count(friend), 2)) {
                                name
                        }
                }
        `
	_, err := gql.Parse(query)
	require.NoError(t, err)

	js := processToFastJSON(t, query)
	require.JSONEq(t, `{"me":[{"name":"Michonne"}]}`, js)
}

func TestGeneratorRootFilterOnCountLeq(t *testing.T) {
	populateGraph(t)
	query := `
                {
                        me(func:anyofterms(name, "Michonne Rick")) @filter(leq(count(friend), 2)) {
                                name
                        }
                }
        `
	_, err := gql.Parse(query)
	require.NoError(t, err)

	js := processToFastJSON(t, query)
	require.JSONEq(t, `{"me":[{"name":"Rick Grimes"}]}`, js)
}

func TestGeneratorRootFilterOnCountChildLevel(t *testing.T) {
	populateGraph(t)
	query := `
                {
                        me(id:23) {
                                name
                                friend @filter(gt(count(friend), 2)) {
                                        name
                                }
                        }
                }
        `
	_, err := gql.Parse(query)
	require.NoError(t, err)

	js := processToFastJSON(t, query)
	require.JSONEq(t, `{"me":[{"friend":[{"name":"Michonne"}],"name":"Rick Grimes"}]}`, js)
}

func TestGeneratorRootFilterOnCountWithAnd(t *testing.T) {
	populateGraph(t)
	query := `
                {
                        me(id:23) {
                                name
                                friend @filter(gt(count(friend), 4) and lt(count(friend), 100)) {
                                        name
                                }
                        }
                }
        `
	_, err := gql.Parse(query)
	require.NoError(t, err)

	js := processToFastJSON(t, query)
	require.JSONEq(t, `{"me":[{"friend":[{"name":"Michonne"}],"name":"Rick Grimes"}]}`, js)
}

func TestGeneratorRootFilterOnCountError1(t *testing.T) {
	populateGraph(t)
	// only cmp(count(attr), int) is valid, 'max'/'min'/'sum' not supported
	query := `
                {
                        me(func:anyofterms(name, "Michonne Rick")) @filter(gt(count(friend), "invalid")) {
                                name
                        }
                }
        `
	res, err := gql.Parse(query)
	require.NoError(t, err)

	var l Latency
	_, queryErr := ProcessQuery(context.Background(), res, &l)
	require.NotNil(t, queryErr)
}

func TestGeneratorRootFilterOnCountError2(t *testing.T) {
	populateGraph(t)
	// missing digits
	query := `
                {
                        me(func:anyofterms(name, "Michonne Rick")) @filter(gt(count(friend))) {
                                name
                        }
                }
        `
	res, err := gql.Parse(query)
	require.NoError(t, err)

	var l Latency
	_, queryErr := ProcessQuery(context.Background(), res, &l)
	require.NotNil(t, queryErr)
}

func TestGeneratorRootFilterOnCountError3(t *testing.T) {
	populateGraph(t)
	// to much args
	query := `
                {
                        me(func:anyofterms(name, "Michonne Rick")) @filter(gt(count(friend), 2, 4)) {
                                name
                        }
                }
        `
	res, err := gql.Parse(query)
	require.NoError(t, err)

	var l Latency
	_, queryErr := ProcessQuery(context.Background(), res, &l)
	require.Error(t, queryErr)
}

func TestToProtoMultiRoot(t *testing.T) {
	populateGraph(t)
	query := `
    {
			me(func:anyofterms(name, "Michonne Rick Glenn")) {
        name
      }
    }
  `

	pb := processToPB(t, query, false)
	expectedPb := `attribute: "_root_"
children: <
  attribute: "me"
  properties: <
    prop: "name"
    value: <
      str_val: "Michonne"
    >
  >
>
children: <
  attribute: "me"
  properties: <
    prop: "name"
    value: <
      str_val: "Rick Grimes"
    >
  >
>
children: <
  attribute: "me"
  properties: <
    prop: "name"
    value: <
      str_val: "Glenn Rhee"
    >
  >
>
`
	require.EqualValues(t, expectedPb, proto.MarshalTextString(pb[0]))
}

func TestNearGenerator(t *testing.T) {
	populateGraph(t)
	query := `{
		me(func:near(loc, [1.1,2.0], 5.001)) {
			name
			gender
		}
	}`

	js := processToFastJSON(t, query)
	require.JSONEq(t, `{"me":[{"gender":"female","name":"Michonne"},{"name":"Glenn Rhee"}]}`, string(js))
}

func TestNearGeneratorFilter(t *testing.T) {
	populateGraph(t)
	query := `{
		me(func:near(loc, [1.1,2.0], 5.001)) @filter(allofterms(name, "Michonne")) {
			name
			gender
		}
	}`

	js := processToFastJSON(t, query)
	require.JSONEq(t, `{"me":[{"gender":"female","name":"Michonne"}]}`, string(js))
}

func TestNearGeneratorError(t *testing.T) {
	populateGraph(t)
	query := `{
		me(func:near(loc, [1.1,2.0], -5.0)) {
			name
			gender
		}
	}`

	res, err := gql.Parse(query)
	require.NoError(t, err)

	ctx := context.Background()
	sg, err := ToSubGraph(ctx, res.Query[0])
	require.NoError(t, err)
	sg.DebugPrint("")

	ch := make(chan error)
	go ProcessGraph(ctx, sg, nil, ch)
	err = <-ch
	require.Error(t, err)
}

func TestNearGeneratorErrorMissDist(t *testing.T) {
	populateGraph(t)
	query := `{
		me(func:near(loc, [1.1,2.0])) {
			name
			gender
		}
	}`

	res, err := gql.Parse(query)
	require.NoError(t, err)

	ctx := context.Background()
	sg, err := ToSubGraph(ctx, res.Query[0])
	require.NoError(t, err)
	sg.DebugPrint("")

	ch := make(chan error)
	go ProcessGraph(ctx, sg, nil, ch)
	err = <-ch
	require.Error(t, err)
}

func TestWithinGeneratorError(t *testing.T) {
	populateGraph(t)
	query := `{
		me(func:within(loc, [[0.0,0.0], [2.0,0.0], [1.5, 3.0], [0.0, 2.0], [0.0, 0.0]], 12.2)) {
			name
			gender
		}
	}`

	res, err := gql.Parse(query)
	require.NoError(t, err)

	ctx := context.Background()
	sg, err := ToSubGraph(ctx, res.Query[0])
	require.NoError(t, err)
	sg.DebugPrint("")

	ch := make(chan error)
	go ProcessGraph(ctx, sg, nil, ch)
	err = <-ch
	require.Error(t, err)
}

func TestWithinGenerator(t *testing.T) {
	populateGraph(t)
	query := `{
		me(func:within(loc,  [[0.0,0.0], [2.0,0.0], [1.5, 3.0], [0.0, 2.0], [0.0, 0.0]])) {
			name
		}
	}`

	js := processToFastJSON(t, query)
	require.JSONEq(t, `{"me":[{"name":"Michonne"},{"name":"Glenn Rhee"}]}`, string(js))
}

func TestContainsGenerator(t *testing.T) {
	populateGraph(t)
	query := `{
		me(func:contains(loc, [2.0,0.0])) {
			name
		}
	}`

	js := processToFastJSON(t, query)
	require.JSONEq(t, `{"me":[{"name":"Rick Grimes"}]}`, string(js))
}

func TestContainsGenerator2(t *testing.T) {
	populateGraph(t)
	query := `{
		me(func:contains(loc,  [[1.0,1.0], [1.9,1.0], [1.9, 1.9], [1.0, 1.9], [1.0, 1.0]])) {
			name
		}
	}`

	js := processToFastJSON(t, query)
	require.JSONEq(t, `{"me":[{"name":"Rick Grimes"}]}`, string(js))
}

func TestIntersectsGeneratorError(t *testing.T) {
	populateGraph(t)
	query := `{
		me(func:intersects(loc, [0.0,0.0])) {
			name
		}
	}`

	res, err := gql.Parse(query)
	require.NoError(t, err)

	ctx := context.Background()
	sg, err := ToSubGraph(ctx, res.Query[0])
	require.NoError(t, err)
	sg.DebugPrint("")

	ch := make(chan error)
	go ProcessGraph(ctx, sg, nil, ch)
	err = <-ch
	require.Error(t, err)
}

func TestIntersectsGenerator(t *testing.T) {
	populateGraph(t)
	query := `{
		me(func:intersects(loc, [[0.0,0.0], [2.0,0.0], [1.5, 3.0], [0.0, 2.0], [0.0, 0.0]])) {
			name
		}
	}`

	js := processToFastJSON(t, query)
	require.JSONEq(t, `{"me":[{"name":"Michonne"}, {"name":"Rick Grimes"}, {"name":"Glenn Rhee"}]}`, string(js))
}

func TestToProtoNormalizeDirective(t *testing.T) {
	populateGraph(t)
	query := `
		{
			me(id:0x01) @normalize {
				mn: name
				gender
				friend {
					n: name
					dob
					friend {
						fn : name
					}
				}
			}
		}
	`
	pb := processToPB(t, query, false)
	expectedPb := `attribute: "_root_"
children: <
  properties: <
    prop: "mn"
    value: <
      str_val: "Michonne"
    >
  >
  properties: <
    prop: "n"
    value: <
      str_val: "Rick Grimes"
    >
  >
  properties: <
    prop: "fn"
    value: <
      str_val: "Michonne"
    >
  >
>
children: <
  properties: <
    prop: "mn"
    value: <
      str_val: "Michonne"
    >
  >
  properties: <
    prop: "n"
    value: <
      str_val: "Glenn Rhee"
    >
  >
>
children: <
  properties: <
    prop: "mn"
    value: <
      str_val: "Michonne"
    >
  >
  properties: <
    prop: "n"
    value: <
      str_val: "Daryl Dixon"
    >
  >
  properties: <
    prop: "fn"
    value: <
      str_val: "Glenn Rhee"
    >
  >
>
children: <
  properties: <
    prop: "mn"
    value: <
      str_val: "Michonne"
    >
  >
  properties: <
    prop: "n"
    value: <
      str_val: "Andrea"
    >
  >
  properties: <
    prop: "fn"
    value: <
      str_val: "Glenn Rhee"
    >
  >
>
`
	require.EqualValues(t,
		expectedPb,
		proto.MarshalTextString(pb[0]))
}

func TestNormalizeDirective(t *testing.T) {
	populateGraph(t)
	query := `
		{
			me(id:0x01) @normalize {
				mn: name
				gender
				friend {
					n: name
					dob
					friend {
						fn : name
					}
				}
			}
		}
	`

	js := processToFastJSON(t, query)
	require.EqualValues(t,
		`{"me":[{"fn":"Michonne","mn":"Michonne","n":"Rick Grimes"},{"mn":"Michonne","n":"Glenn Rhee"},{"fn":"Glenn Rhee","mn":"Michonne","n":"Daryl Dixon"},{"fn":"Glenn Rhee","mn":"Michonne","n":"Andrea"}]}`,
		js)
}

func TestSchema(t *testing.T) {
	populateGraph(t)
	query := `
		{
			debug(id:0x1) {
				_xid_
				name
				gender
				alive
				loc
				friend {
					dob
					name
				}
			}
		}
  `
	gr := processToPB(t, query, true)
	require.EqualValues(t, "debug", gr[0].Children[0].Attribute)
	require.EqualValues(t, 1, gr[0].Children[0].Uid)
	require.EqualValues(t, "mich", gr[0].Children[0].Xid)
	require.Len(t, gr[0].Children[0].Properties, 4)

	require.EqualValues(t, "Michonne",
		getProperty(gr[0].Children[0].Properties, "name").GetStrVal())

	g := types.ValueForType(types.GeoID)
	g.Value = getProperty(gr[0].Children[0].Properties, "loc").GetGeoVal()
	g1, err := types.Convert(g, types.StringID)
	x.Check(err)
	require.EqualValues(t, "{'type':'Point','coordinates':[1.1,2]}", string(g1.Value.(string)))

	require.Len(t, gr[0].Children[0].Children, 5)

	child := gr[0].Children[0].Children[0]
	require.EqualValues(t, 23, child.Uid)
	require.EqualValues(t, "friend", child.Attribute)

	require.Len(t, child.Properties, 2)
	require.EqualValues(t, "Rick Grimes",
		getProperty(child.Properties, "name").GetStrVal())
	dob := getProperty(child.Properties, "dob").GetStrVal()
	date, err := time.Parse(time.RFC3339, dob)
	require.NoError(t, err)
	require.EqualValues(t, "1910-01-02 00:00:00 +0000 UTC", date.String())
	require.Empty(t, child.Children)

	child = gr[0].Children[0].Children[4]
	require.EqualValues(t, 101, child.Uid)
	require.EqualValues(t, "friend", child.Attribute)
	require.Empty(t, child.Properties)
	require.Empty(t, child.Children)
}

func runQuery(t *testing.T, gq *gql.GraphQuery) string {
	ctx := context.Background()
	ch := make(chan error)

	sg, err := ToSubGraph(ctx, gq)
	require.NoError(t, err)
	go ProcessGraph(ctx, sg, nil, ch)
	err = <-ch
	require.NoError(t, err)

	var l Latency
	var buf bytes.Buffer
	err = sg.ToFastJSON(&l, &buf, nil)
	require.NoError(t, err)
	return string(buf.Bytes())
}

func TestWithinPoint(t *testing.T) {
	populateGraph(t)
	gq := &gql.GraphQuery{
		Alias: "me",
		Func: &gql.Function{
			Attr: "geometry",
			Name: "near",
			Args: []string{`[-122.082506, 37.4249518]`, "1"},
		},
		Children: []*gql.GraphQuery{{Attr: "name"}},
	}

	mp := runQuery(t, gq)
	expected := `{"me":[{"name":"Googleplex"}]}`
	require.JSONEq(t, expected, mp)
}

func TestWithinPolygon(t *testing.T) {
	populateGraph(t)
	gq := &gql.GraphQuery{
		Alias: "me",
		Func: &gql.Function{Attr: "geometry", Name: "within", Args: []string{
			`[[-122.06, 37.37], [-122.1, 37.36], [-122.12, 37.4], [-122.11, 37.43], [-122.04, 37.43], [-122.06, 37.37]]`},
		},
		Children: []*gql.GraphQuery{{Attr: "name"}},
	}

	mp := runQuery(t, gq)
	expected := `{"me":[{"name":"Googleplex"},{"name":"Shoreline Amphitheater"}]}`
	require.JSONEq(t, expected, mp)
}

func TestContainsPoint(t *testing.T) {
	populateGraph(t)
	gq := &gql.GraphQuery{
		Alias: "me",
		Func: &gql.Function{Attr: "geometry", Name: "contains", Args: []string{
			`[-122.082506, 37.4249518]`},
		},
		Children: []*gql.GraphQuery{{Attr: "name"}},
	}

	mp := runQuery(t, gq)
	expected := `{"me":[{"name":"SF Bay area"},{"name":"Mountain View"}]}`
	require.JSONEq(t, expected, mp)
}

func TestNearPoint(t *testing.T) {
	populateGraph(t)
	gq := &gql.GraphQuery{
		Alias: "me",
		Func: &gql.Function{
			Attr: "geometry",
			Name: "near",
			Args: []string{`[-122.082506, 37.4249518]`, "1000"},
		},
		Children: []*gql.GraphQuery{{Attr: "name"}},
	}

	mp := runQuery(t, gq)
	expected := `{"me":[{"name":"Googleplex"},{"name":"Shoreline Amphitheater"}]}`
	require.JSONEq(t, expected, mp)
}

func TestIntersectsPolygon1(t *testing.T) {
	populateGraph(t)
	gq := &gql.GraphQuery{
		Alias: "me",
		Func: &gql.Function{
			Attr: "geometry",
			Name: "intersects",
			Args: []string{
				`[[-122.06, 37.37], [-122.1, 37.36],
					[-122.12, 37.4], [-122.11, 37.43], [-122.04, 37.43], [-122.06, 37.37]]`,
			},
		},
		Children: []*gql.GraphQuery{{Attr: "name"}},
	}

	mp := runQuery(t, gq)
	expected := `{"me":[{"name":"Googleplex"},{"name":"Shoreline Amphitheater"},
		{"name":"SF Bay area"},{"name":"Mountain View"}]}`
	require.JSONEq(t, expected, mp)
}

func TestIntersectsPolygon2(t *testing.T) {
	populateGraph(t)
	gq := &gql.GraphQuery{
		Alias: "me",
		Func: &gql.Function{
			Attr: "geometry",
			Name: "intersects",
			Args: []string{
				`[[-121.6, 37.1], [-122.4, 37.3],
					[-122.6, 37.8], [-122.5, 38.3], [-121.9, 38], [-121.6, 37.1]]`,
			},
		},
		Children: []*gql.GraphQuery{{Attr: "name"}},
	}

	mp := runQuery(t, gq)
	expected := `{"me":[{"name":"Googleplex"},{"name":"Shoreline Amphitheater"},
			{"name":"San Carlos Airport"},{"name":"SF Bay area"},
			{"name":"Mountain View"},{"name":"San Carlos"}]}`
	require.JSONEq(t, expected, mp)
}

func TestNotExistObject(t *testing.T) {
	populateGraph(t)
	// we haven't set genre(type:uid) for 0x01, should just be ignored
	query := `
                {
                        me(id:0x01) {
                                name
                                gender
                                alive
                                genre
                        }
                }
        `
	js := processToFastJSON(t, query)
	require.EqualValues(t,
		`{"me":[{"alive":true,"gender":"female","name":"Michonne"}]}`,
		js)
}

func TestLangDefault(t *testing.T) {
	populateGraph(t)
	query := `
		{
			me(id:0x1001) {
				name
			}
		}
	`
	js := processToFastJSON(t, query)
	require.JSONEq(t,
		`{"me":[{"name":"Badger"}]}`,
		js)
}

func TestLangMultiple(t *testing.T) {
	populateGraph(t)
	query := `
		{
			me(id:0x1001) {
				name@pl
				name
			}
		}
	`
	js := processToFastJSON(t, query)
	require.JSONEq(t,
		`{"me":[{"name":"Badger","name@pl":"Borsuk europejski"}]}`,
		js)
}

func TestLangSingle(t *testing.T) {
	populateGraph(t)
	query := `
		{
			me(id:0x1001) {
				name@pl
			}
		}
	`
	js := processToFastJSON(t, query)
	require.JSONEq(t,
		`{"me":[{"name@pl":"Borsuk europejski"}]}`,
		js)
}

func TestLangSingleFallback(t *testing.T) {
	populateGraph(t)
	query := `
		{
			me(id:0x1001) {
				name@cn
			}
		}
	`
	js := processToFastJSON(t, query)
	require.JSONEq(t,
		`{"me":[{"name@cn":"Badger"}]}`,
		js)
}

func TestLangMany1(t *testing.T) {
	populateGraph(t)
	query := `
		{
			me(id:0x1001) {
				name@ru:en:fr
			}
		}
	`
	js := processToFastJSON(t, query)
	require.JSONEq(t,
		`{"me":[{"name@ru:en:fr":"Барсук"}]}`,
		js)
}

func TestLangMany2(t *testing.T) {
	populateGraph(t)
	query := `
		{
			me(id:0x1001) {
				name@hu:fi:fr
			}
		}
	`
	js := processToFastJSON(t, query)
	require.JSONEq(t,
		`{"me":[{"name@hu:fi:fr":"Blaireau européen"}]}`,
		js)
}

func TestLangMany3(t *testing.T) {
	populateGraph(t)
	query := `
		{
			me(id:0x1001) {
				name@hu:fr:fi
			}
		}
	`
	js := processToFastJSON(t, query)
	require.JSONEq(t,
		`{"me":[{"name@hu:fr:fi":"Blaireau européen"}]}`,
		js)
}

func TestLangManyFallback(t *testing.T) {
	populateGraph(t)
	query := `
		{
			me(id:0x1001) {
				name@hu:fi:cn
			}
		}
	`
	js := processToFastJSON(t, query)
	require.JSONEq(t,
		`{"me":[{"name@hu:fi:cn":"Badger"}]}`,
		js)
}

func checkSchemaNodes(t *testing.T, expected []*graphp.SchemaNode, actual []*graphp.SchemaNode) {
	sort.Slice(expected, func(i, j int) bool {
		return expected[i].Predicate >= expected[j].Predicate
	})
	sort.Slice(actual, func(i, j int) bool {
		return actual[i].Predicate >= actual[j].Predicate
	})
	require.True(t, reflect.DeepEqual(expected, actual),
		fmt.Sprintf("Expected: %+v, Received: %+v \n", expected, actual))
}

func TestSchemaBlock1(t *testing.T) {
	query := `
		schema {
			type
		}
	`
	actual := processSchemaQuery(t, query)
	expected := []*graphp.SchemaNode{{Predicate: "genre", Type: "uid"},
		{Predicate: "age", Type: "int"}, {Predicate: "name", Type: "string"},
		{Predicate: "film.film.initial_release_date", Type: "date"},
		{Predicate: "loc", Type: "geo"}, {Predicate: "alive", Type: "bool"},
		{Predicate: "shadow_deep", Type: "int"}, {Predicate: "friend", Type: "uid"},
		{Predicate: "geometry", Type: "geo"}, {Predicate: "alias", Type: "string"},
		{Predicate: "dob", Type: "date"}, {Predicate: "survival_rate", Type: "float"}}
	checkSchemaNodes(t, expected, actual)
}

func TestSchemaBlock2(t *testing.T) {
	query := `
		schema(pred: name) {
			index
			reverse
			type
			tokenizer
		}
	`
	actual := processSchemaQuery(t, query)
	expected := []*graphp.SchemaNode{
		{Predicate: "name", Type: "string", Index: true, Tokenizer: []string{"term", "exact"}}}
	checkSchemaNodes(t, expected, actual)
}

func TestSchemaBlock3(t *testing.T) {
	query := `
		schema(pred: age) {
			index
			reverse
			type
			tokenizer
		}
	`
	actual := processSchemaQuery(t, query)
	expected := []*graphp.SchemaNode{{Predicate: "age", Type: "int"}}
	checkSchemaNodes(t, expected, actual)
}

func TestSchemaBlock4(t *testing.T) {
	query := `
		schema(pred: [age, genre, random]) {
			index
			reverse
			type
			tokenizer
		}
	`
	actual := processSchemaQuery(t, query)
	expected := []*graphp.SchemaNode{
		{Predicate: "genre", Type: "uid", Reverse: true}, {Predicate: "age", Type: "int"}}
	checkSchemaNodes(t, expected, actual)
}

func TestSchemaBlock5(t *testing.T) {
	query := `
		schema(pred: name) {
		}
	`
	actual := processSchemaQuery(t, query)
	expected := []*graphp.SchemaNode{
		{Predicate: "name", Type: "string", Index: true, Tokenizer: []string{"term", "exact"}}}
	checkSchemaNodes(t, expected, actual)
}

const schemaStr = `
<<<<<<< HEAD
name:string @index(term, exact)
alias:string @index(exact, term, fulltext)
dob:date @index
film.film.initial_release_date:date @index
loc:geo @index
genre:uid @reverse
survival_rate : float
alive         : bool
age           : int
shadow_deep   : int
friend:uid @reverse
geometry:geo @index
=======
name:string @index(term, exact) .
alias:string @index(exact, term) .
dob:date @index .
film.film.initial_release_date:date @index .
loc:geo @index .
genre:uid @reverse .
survival_rate : float .
alive         : bool @index .
age           : int .
shadow_deep   : int .
friend:uid @reverse .
geometry:geo @index .
>>>>>>> bcc83691
`

func TestMain(m *testing.M) {
	x.SetTestRun()
	x.Init()

	dir, err := ioutil.TempDir("", "storetest_")
	x.Check(err)
	defer os.RemoveAll(dir)

	ps, err = store.NewStore(dir)
	x.Check(err)
	defer ps.Close()

	group.ParseGroupConfig("")
	schema.Init(ps)
	posting.Init(ps)
	worker.Init(ps)

	dir2, err := ioutil.TempDir("", "wal_")
	x.Check(err)

	worker.StartRaftNodes(dir2)
	// Load schema after nodes have started
	schema.ParseBytes([]byte(schemaStr), 1)
	// wait for group membership sync
	time.Sleep(15 * time.Second)
	defer os.RemoveAll(dir2)

	os.Exit(m.Run())
}

func TestFilterNonIndexedPredicateFail(t *testing.T) {
	populateGraph(t)
	// filtering on non indexing predicate fails
	query := `
		{
			me(id:0x01) {
				friend @filter(leq(age, 30)) {
					_uid_
					name
					age
				}
			}
		}
	`
	_, err := processToFastJsonReq(t, query)
	require.Error(t, err)
}

func TestMultipleSamePredicateInBlockFail(t *testing.T) {
	populateGraph(t)
	// name is asked for two times..
	query := `
		{
			me(id:0x01) {
				name
				friend {
					age
				}
				name
			}
		}
	`
	_, err := processToFastJsonReq(t, query)
	require.Error(t, err)
}

func TestMultipleSamePredicateInBlockFail2(t *testing.T) {
	populateGraph(t)
	// age is asked for two times..
	query := `
		{
			me(id:0x01) {
				friend {
					age
					age
				}
				name
			}
		}
	`
	_, err := processToFastJsonReq(t, query)
	require.Error(t, err)
}

func TestMultipleSamePredicateInBlockFail3(t *testing.T) {
	populateGraph(t)
	// friend is asked for two times..
	query := `
		{
			me(id:0x01) {
				friend {
					age
				}
				friend {
					name
				}
				name
			}
		}
	`
	_, err := processToFastJsonReq(t, query)
	require.Error(t, err)
}

func TestXidInvalidJSON(t *testing.T) {
	populateGraph(t)
	query := `
		{
			me(id:0x01) {
				name
				_xid_
				gender
				alive
				friend {
					_xid_
					random
					name
				}
			}
		}
	`
	js := processToFastJSON(t, query)
	require.JSONEq(t,
		`{"me":[{"_xid_":"mich","alive":true,"friend":[{"name":"Rick Grimes"},{"_xid_":"g\"lenn","name":"Glenn Rhee"},{"name":"Daryl Dixon"},{"name":"Andrea"}],"gender":"female","name":"Michonne"}]}`,
		js)
	m := make(map[string]interface{})
	err := json.Unmarshal([]byte(js), &m)
	require.NoError(t, err)
}

func TestXidInvalidProto(t *testing.T) {
	populateGraph(t)
	query := `
		{
			me(id:0x01) {
				name
				_xid_
				gender
				alive
				friend {
					_xid_
					random
					name
				}
			}
		}
	`
	pb := processToPB(t, query, false)
	expectedPb := `attribute: "_root_"
children: <
  xid: "mich"
  attribute: "me"
  properties: <
    prop: "name"
    value: <
      str_val: "Michonne"
    >
  >
  properties: <
    prop: "gender"
    value: <
      default_val: "female"
    >
  >
  properties: <
    prop: "alive"
    value: <
      bool_val: true
    >
  >
  children: <
    attribute: "friend"
    properties: <
      prop: "name"
      value: <
        str_val: "Rick Grimes"
      >
    >
  >
  children: <
    xid: "g\"lenn"
    attribute: "friend"
    properties: <
      prop: "name"
      value: <
        str_val: "Glenn Rhee"
      >
    >
  >
  children: <
    attribute: "friend"
    properties: <
      prop: "name"
      value: <
        str_val: "Daryl Dixon"
      >
    >
  >
  children: <
    attribute: "friend"
    properties: <
      prop: "name"
      value: <
        str_val: "Andrea"
      >
    >
  >
>
`
	require.EqualValues(t, expectedPb, proto.MarshalTextString(pb[0]))
}

func TestToJSONReverseNegativeFirst(t *testing.T) {
	populateGraph(t)
	query := `
		{
			me(func: allofterms(name, "Andrea")) {
				name
				~friend (first: -1) {
					name
					gender
				}
			}
		}
	`
	js := processToFastJSON(t, query)
	require.JSONEq(t,
		`{"me":[{"name":"Andrea","~friend":[{"gender":"female","name":"Michonne"}]},{"name":"Andrea With no friends"}]}`,
		js)
}

func TestToFastJSONOrderLang(t *testing.T) {
	populateGraph(t)
	query := `
		{
			me(id:0x01) {
				friend(first:2, orderdesc: alias@en:de) {
					alias
				}
			}
		}
	`

	js := processToFastJSON(t, query)
	require.JSONEq(t,
		`{"me":[{"friend":[{"alias":"Zambo Alice"},{"alias":"John Oliver"}]}]}`,
		js)
}

func TestBoolIndexEqRoot1(t *testing.T) {
	populateGraph(t)
	query := `
		{
			me(func: eq(alive, true)) {
				name
				alive
			}
		}
	`
	js := processToFastJSON(t, query)
	require.JSONEq(t,
		`{"me":[{"alive":true,"name":"Michonne"},{"alive":true,"name":"Rick Grimes"}]}`,
		js)
}

func TestBoolIndexEqRoot2(t *testing.T) {
	populateGraph(t)
	query := `
		{
			me(func: eq(alive, false)) {
				name
				alive
			}
		}
	`
	js := processToFastJSON(t, query)
	require.JSONEq(t,
		`{"me":[{"alive":false,"name":"Daryl Dixon"},{"alive":false,"name":"Andrea"}]}`,
		js)
}

func TestBoolIndexGeqRoot(t *testing.T) {
	populateGraph(t)
	q := `
		{
			me(func: geq(alive, true)) {
				name
				alive
				friend {
					name
					alive
				}
			}
		}`
	res, _ := gql.Parse(q)
	var l Latency
	ctx := context.Background()
	_, err := ProcessQuery(ctx, res, &l)
	require.Equal(t, "Only eq operator defined for type bool. Got: geq", err.Error())
}

func TestBoolIndexEqChild(t *testing.T) {
	populateGraph(t)
	query := `
		{
			me(func: eq(alive, true)) {
				name
				alive
				friend @filter(eq(alive, false)) {
					name
					alive
				}
			}
		}
	`
	js := processToFastJSON(t, query)
	require.JSONEq(t,
		`{"me":[{"alive":true,"friend":[{"alive":false,"name":"Daryl Dixon"},{"alive":false,"name":"Andrea"}],"name":"Michonne"},{"alive":true,"name":"Rick Grimes"}]}`,
		js)
}

func TestBoolSort(t *testing.T) {
	populateGraph(t)
	q := `
		{
			me(func: anyofterms(name, "Michonne Andrea Rick"), orderasc: alive) {
				name
				alive
			}
		}
	`
	res, _ := gql.Parse(q)
	var l Latency
	ctx := context.Background()
	_, err := ProcessQuery(ctx, res, &l)
	require.NotNil(t, err)
}<|MERGE_RESOLUTION|>--- conflicted
+++ resolved
@@ -4794,22 +4794,8 @@
 }
 
 const schemaStr = `
-<<<<<<< HEAD
-name:string @index(term, exact)
-alias:string @index(exact, term, fulltext)
-dob:date @index
-film.film.initial_release_date:date @index
-loc:geo @index
-genre:uid @reverse
-survival_rate : float
-alive         : bool
-age           : int
-shadow_deep   : int
-friend:uid @reverse
-geometry:geo @index
-=======
 name:string @index(term, exact) .
-alias:string @index(exact, term) .
+alias:string @index(exact, term. fulltext) .
 dob:date @index .
 film.film.initial_release_date:date @index .
 loc:geo @index .
@@ -4820,7 +4806,6 @@
 shadow_deep   : int .
 friend:uid @reverse .
 geometry:geo @index .
->>>>>>> bcc83691
 `
 
 func TestMain(m *testing.M) {
