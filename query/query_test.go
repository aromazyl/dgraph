/*
 * Copyright (C) 2017 Dgraph Labs, Inc. and Contributors
 *
 * This program is free software: you can redistribute it and/or modify
 * it under the terms of the GNU Affero General Public License as published by
 * the Free Software Foundation, either version 3 of the License, or
 * (at your option) any later version.
 *
 * This program is distributed in the hope that it will be useful,
 * but WITHOUT ANY WARRANTY; without even the implied warranty of
 * MERCHANTABILITY or FITNESS FOR A PARTICULAR PURPOSE.  See the
 * GNU Affero General Public License for more details.
 *
 * You should have received a copy of the GNU Affero General Public License
 * along with this program.  If not, see <http://www.gnu.org/licenses/>.
 */

package query

import (
	"bytes"
	"context"
	"encoding/binary"
	"encoding/json"
	"fmt"
	"io/ioutil"
	"os"
	"reflect"
	"sort"
	"testing"
	"time"

	farm "github.com/dgryski/go-farm"
	"github.com/gogo/protobuf/proto"
	"github.com/stretchr/testify/require"
	geom "github.com/twpayne/go-geom"

	"github.com/dgraph-io/dgraph/algo"
	"github.com/dgraph-io/dgraph/gql"
	"github.com/dgraph-io/dgraph/group"
	"github.com/dgraph-io/dgraph/posting"
	"github.com/dgraph-io/dgraph/protos/graphp"
	"github.com/dgraph-io/dgraph/protos/taskp"
	"github.com/dgraph-io/dgraph/protos/typesp"

	"github.com/dgraph-io/dgraph/schema"
	"github.com/dgraph-io/dgraph/store"
	"github.com/dgraph-io/dgraph/types"
	"github.com/dgraph-io/dgraph/worker"
	"github.com/dgraph-io/dgraph/x"
)

func addPassword(t *testing.T, uid uint64, attr, password string) {
	value := types.ValueForType(types.BinaryID)
	src := types.ValueForType(types.PasswordID)
	src.Value, _ = types.Encrypt(password)
	err := types.Marshal(src, &value)
	require.NoError(t, err)
	addEdgeToTypedValue(t, attr, uid, types.PasswordID, value.Value.([]byte), nil)
}

var ps *store.Store

func populateGraph(t *testing.T) {
	x.AssertTrue(ps != nil)
	// So, user we're interested in has uid: 1.
	// She has 5 friends: 23, 24, 25, 31, and 101
	addEdgeToUID(t, "friend", 1, 23, nil)
	addEdgeToUID(t, "friend", 1, 24, nil)
	addEdgeToUID(t, "friend", 1, 25, nil)
	addEdgeToUID(t, "friend", 1, 31, nil)
	addEdgeToUID(t, "friend", 1, 101, nil)
	addEdgeToUID(t, "friend", 31, 24, nil)
	addEdgeToUID(t, "friend", 23, 1, nil)

	addEdgeToUID(t, "follow", 1, 31, nil)
	addEdgeToUID(t, "follow", 1, 24, nil)
	addEdgeToUID(t, "follow", 31, 1001, nil)
	addEdgeToUID(t, "follow", 1001, 1000, nil)
	addEdgeToUID(t, "follow", 1002, 1000, nil)
	addEdgeToUID(t, "follow", 1001, 1003, nil)
	addEdgeToUID(t, "follow", 1001, 1003, nil)
	addEdgeToUID(t, "follow", 1003, 1002, nil)

	addEdgeToUID(t, "path", 1, 31, map[string]string{"weight": "0.1", "weight1": "0.2"})
	addEdgeToUID(t, "path", 1, 24, map[string]string{"weight": "0.2"})
	addEdgeToUID(t, "path", 31, 1000, map[string]string{"weight": "0.1"})
	addEdgeToUID(t, "path", 1000, 1001, map[string]string{"weight": "0.1"})
	addEdgeToUID(t, "path", 1000, 1002, map[string]string{"weight": "0.7"})
	addEdgeToUID(t, "path", 1001, 1002, map[string]string{"weight": "0.1"})
	addEdgeToUID(t, "path", 1002, 1003, map[string]string{"weight": "0.6"})
	addEdgeToUID(t, "path", 1003, 1001, map[string]string{})

	addEdgeToValue(t, "name", 1000, "Alice", nil)
	addEdgeToValue(t, "name", 1001, "Bob", nil)
	addEdgeToValue(t, "name", 1002, "Matt", nil)
	addEdgeToValue(t, "name", 1003, "John", nil)

	addEdgeToValue(t, "alias", 23, "Zambo Alice", nil)
	addEdgeToValue(t, "alias", 24, "John Alice", nil)
	addEdgeToValue(t, "alias", 25, "Bob Joe", nil)
	addEdgeToValue(t, "alias", 31, "Allan Matt", nil)
	addEdgeToValue(t, "alias", 101, "John Oliver", nil)

	// Now let's add a few properties for the main user.
	addEdgeToValue(t, "name", 1, "Michonne", nil)
	addEdgeToValue(t, "gender", 1, "female", nil)

	src := types.ValueForType(types.StringID)
	src.Value = []byte("{\"Type\":\"Point\", \"Coordinates\":[1.1,2.0]}")
	coord, err := types.Convert(src, types.GeoID)
	require.NoError(t, err)
	gData := types.ValueForType(types.BinaryID)
	err = types.Marshal(coord, &gData)
	require.NoError(t, err)
	addEdgeToTypedValue(t, "loc", 1, types.GeoID, gData.Value.([]byte), nil)

	// IntID
	data := types.ValueForType(types.BinaryID)
	intD := types.Val{types.IntID, int64(15)}
	err = types.Marshal(intD, &data)
	require.NoError(t, err)
	addEdgeToTypedValue(t, "age", 1, types.IntID, data.Value.([]byte), nil)

	// FloatID
	fdata := types.ValueForType(types.BinaryID)
	floatD := types.Val{types.FloatID, float64(13.25)}
	err = types.Marshal(floatD, &fdata)
	require.NoError(t, err)
	addEdgeToTypedValue(t, "power", 1, types.FloatID, fdata.Value.([]byte), nil)

	addEdgeToValue(t, "address", 1, "31, 32 street, Jupiter", nil)

	boolD := types.Val{types.BoolID, true}
	err = types.Marshal(boolD, &data)
	require.NoError(t, err)
	addEdgeToTypedValue(t, "alive", 1, types.BoolID, data.Value.([]byte), nil)
	addEdgeToTypedValue(t, "alive", 23, types.BoolID, data.Value.([]byte), nil)

	boolD = types.Val{types.BoolID, false}
	err = types.Marshal(boolD, &data)
	require.NoError(t, err)
	addEdgeToTypedValue(t, "alive", 25, types.BoolID, data.Value.([]byte), nil)
	addEdgeToTypedValue(t, "alive", 31, types.BoolID, data.Value.([]byte), nil)

	addEdgeToValue(t, "age", 1, "38", nil)
	addEdgeToValue(t, "survival_rate", 1, "98.99", nil)
	addEdgeToValue(t, "sword_present", 1, "true", nil)
	addEdgeToValue(t, "_xid_", 1, "mich", nil)

	addPassword(t, 1, "password", "123456")

	// Now let's add a name for each of the friends, except 101.
	addEdgeToTypedValue(t, "name", 23, types.StringID, []byte("Rick Grimes"), nil)
	addEdgeToValue(t, "age", 23, "15", nil)
	addPassword(t, 23, "pass", "654321")

	src.Value = []byte(`{"Type":"Polygon", "Coordinates":[[[0.0,0.0], [2.0,0.0], [2.0, 2.0], [0.0, 2.0], [0.0, 0.0]]]}`)
	coord, err = types.Convert(src, types.GeoID)
	require.NoError(t, err)
	gData = types.ValueForType(types.BinaryID)
	err = types.Marshal(coord, &gData)
	require.NoError(t, err)
	addEdgeToTypedValue(t, "loc", 23, types.GeoID, gData.Value.([]byte), nil)

	addEdgeToValue(t, "address", 23, "21, mark street, Mars", nil)
	addEdgeToValue(t, "name", 24, "Glenn Rhee", nil)
	addEdgeToValue(t, "_xid_", 24, "g\"lenn", nil)
	src.Value = []byte(`{"Type":"Point", "Coordinates":[1.10001,2.000001]}`)
	coord, err = types.Convert(src, types.GeoID)
	require.NoError(t, err)
	gData = types.ValueForType(types.BinaryID)
	err = types.Marshal(coord, &gData)
	require.NoError(t, err)
	addEdgeToTypedValue(t, "loc", 24, types.GeoID, gData.Value.([]byte), nil)

	addEdgeToValue(t, "name", farm.Fingerprint64([]byte("a.bc")), "Alice", nil)
	addEdgeToValue(t, "name", 25, "Daryl Dixon", nil)
	addEdgeToValue(t, "name", 31, "Andrea", nil)
	src.Value = []byte(`{"Type":"Point", "Coordinates":[2.0, 2.0]}`)
	coord, err = types.Convert(src, types.GeoID)
	require.NoError(t, err)
	gData = types.ValueForType(types.BinaryID)
	err = types.Marshal(coord, &gData)
	require.NoError(t, err)
	addEdgeToTypedValue(t, "loc", 31, types.GeoID, gData.Value.([]byte), nil)

	addEdgeToValue(t, "dob", 1, "1910-01-01", nil)
	addEdgeToValue(t, "dob", 23, "1910-01-02", nil)
	addEdgeToValue(t, "dob", 24, "1909-05-05", nil)
	addEdgeToValue(t, "dob", 25, "1909-01-10", nil)
	addEdgeToValue(t, "dob", 31, "1901-01-15", nil)

	addEdgeToValue(t, "age", 24, "15", nil)
	addEdgeToValue(t, "age", 25, "17", nil)
	addEdgeToValue(t, "age", 31, "19", nil)

	f1 := types.Val{Tid: types.FloatID, Value: 1.6}
	fData := types.ValueForType(types.BinaryID)
	err = types.Marshal(f1, &fData)
	require.NoError(t, err)
	addEdgeToTypedValue(t, "survival_rate", 23, types.FloatID, fData.Value.([]byte), nil)
	addEdgeToTypedValue(t, "survival_rate", 24, types.FloatID, fData.Value.([]byte), nil)
	addEdgeToTypedValue(t, "survival_rate", 25, types.FloatID, fData.Value.([]byte), nil)
	addEdgeToTypedValue(t, "survival_rate", 31, types.FloatID, fData.Value.([]byte), nil)

	// GEO stuff
	p := geom.NewPoint(geom.XY).MustSetCoords(geom.Coord{-122.082506, 37.4249518})
	addGeoData(t, ps, 5101, p, "Googleplex")

	p = geom.NewPoint(geom.XY).MustSetCoords(geom.Coord{-122.080668, 37.426753})
	addGeoData(t, ps, 5102, p, "Shoreline Amphitheater")

	p = geom.NewPoint(geom.XY).MustSetCoords(geom.Coord{-122.2527428, 37.513653})
	addGeoData(t, ps, 5103, p, "San Carlos Airport")

	poly := geom.NewPolygon(geom.XY).MustSetCoords([][]geom.Coord{
		{{-121.6, 37.1}, {-122.4, 37.3}, {-122.6, 37.8}, {-122.5, 38.3}, {-121.9, 38},
			{-121.6, 37.1}},
	})
	addGeoData(t, ps, 5104, poly, "SF Bay area")
	poly = geom.NewPolygon(geom.XY).MustSetCoords([][]geom.Coord{
		{{-122.06, 37.37}, {-122.1, 37.36}, {-122.12, 37.4}, {-122.11, 37.43},
			{-122.04, 37.43}, {-122.06, 37.37}},
	})
	addGeoData(t, ps, 5105, poly, "Mountain View")
	poly = geom.NewPolygon(geom.XY).MustSetCoords([][]geom.Coord{
		{{-122.25, 37.49}, {-122.28, 37.49}, {-122.27, 37.51}, {-122.25, 37.52},
			{-122.24, 37.51}},
	})
	addGeoData(t, ps, 5106, poly, "San Carlos")

	addEdgeToValue(t, "film.film.initial_release_date", 23, "1900-01-02", nil)
	addEdgeToValue(t, "film.film.initial_release_date", 24, "1909-05-05", nil)
	addEdgeToValue(t, "film.film.initial_release_date", 25, "1929-01-10", nil)
	addEdgeToValue(t, "film.film.initial_release_date", 31, "1801-01-15", nil)

	// for aggregator(sum) test
	{
		data := types.ValueForType(types.BinaryID)
		intD := types.Val{types.IntID, int64(4)}
		err = types.Marshal(intD, &data)
		require.NoError(t, err)
		addEdgeToTypedValue(t, "shadow_deep", 23, types.IntID, data.Value.([]byte), nil)
	}
	{
		data := types.ValueForType(types.BinaryID)
		intD := types.Val{types.IntID, int64(14)}
		err = types.Marshal(intD, &data)
		require.NoError(t, err)
		addEdgeToTypedValue(t, "shadow_deep", 24, types.IntID, data.Value.([]byte), nil)
	}

	// language stuff
	// 0x1001 is uid of interest for language tests
	addEdgeToLangValue(t, "name", 0x1001, "Badger", "", nil)
	addEdgeToLangValue(t, "name", 0x1001, "European badger", "en", nil)
	addEdgeToLangValue(t, "name", 0x1001, "Borsuk europejski", "pl", nil)
	addEdgeToLangValue(t, "name", 0x1001, "Europäischer Dachs", "de", nil)
	addEdgeToLangValue(t, "name", 0x1001, "Барсук", "ru", nil)
	addEdgeToLangValue(t, "name", 0x1001, "Blaireau européen", "fr", nil)

	addEdgeToValue(t, "name", 240, "Andrea With no friends", nil)
	time.Sleep(5 * time.Millisecond)
}

func TestGetUID(t *testing.T) {
	populateGraph(t)
	query := `
		{
			me(id:0x01) {
				name
				_uid_
				gender
				alive
				friend {
					_uid_
					name
				}
			}
		}
	`
	js := processToFastJSON(t, query)
	require.JSONEq(t,
		`{"me":[{"_uid_":"0x1","alive":true,"friend":[{"_uid_":"0x17","name":"Rick Grimes"},{"_uid_":"0x18","name":"Glenn Rhee"},{"_uid_":"0x19","name":"Daryl Dixon"},{"_uid_":"0x1f","name":"Andrea"},{"_uid_":"0x65"}],"gender":"female","name":"Michonne"}]}`,
		js)
}

func TestReturnUids(t *testing.T) {
	populateGraph(t)
	query := `
		{
			me(id:0x01) {
				name
				_uid_
				gender
				alive
				friend {
					_uid_
					name
				}
			}
		}
	`
	res, err := gql.Parse(query)
	require.NoError(t, err)

	var l Latency
	ctx := context.Background()
	sgl, err := ProcessQuery(ctx, res, &l)
	require.NoError(t, err)

	var buf bytes.Buffer
	mp := map[string]string{
		"a": "123",
	}
	require.NoError(t, ToJson(&l, sgl, &buf, mp))
	js := buf.String()
	require.JSONEq(t,
		`{"uids":{"a":"123"},"me":[{"_uid_":"0x1","alive":true,"friend":[{"_uid_":"0x17","name":"Rick Grimes"},{"_uid_":"0x18","name":"Glenn Rhee"},{"_uid_":"0x19","name":"Daryl Dixon"},{"_uid_":"0x1f","name":"Andrea"},{"_uid_":"0x65"}],"gender":"female","name":"Michonne"}]}`,
		js)
}

func TestGetUIDNotInChild(t *testing.T) {
	populateGraph(t)
	query := `
		{
			me(id:0x01) {
				name
				_uid_
				gender
				alive
				friend {
					name
				}
			}
		}
	`
	js := processToFastJSON(t, query)
	require.JSONEq(t,
		`{"me":[{"_uid_":"0x1","alive":true,"gender":"female","name":"Michonne", "friend":[{"name":"Rick Grimes"},{"name":"Glenn Rhee"},{"name":"Daryl Dixon"},{"name":"Andrea"}]}]}`,
		js)
}

func TestCascadeDirective(t *testing.T) {
	populateGraph(t)
	query := `
		{
			me(id:0x01) @cascade {
				name
				gender
				friend {
					name
					friend{
						name
						dob
						age
					}
				}
			}
		}
	`

	js := processToFastJSON(t, query)
	require.JSONEq(t, `{"me":[{"friend":[{"friend":[{"age":38,"dob":"1910-01-01","name":"Michonne"}],"name":"Rick Grimes"},{"friend":[{"age":15,"dob":"1909-05-05","name":"Glenn Rhee"}],"name":"Andrea"}],"gender":"female","name":"Michonne"}]}`,
		js)
}

func TestQueryVarValAggMinMaxSelf(t *testing.T) {
	populateGraph(t)
	query := `
		{
			f as var(func: anyofterms(name, "Michonne Andrea Rick")) {
				a as age
				friend {
					n as min(age)
					s as max(age)
					sum as sumvar(n, a, s)
				}
			}

			me(id: var(f), orderasc: var(sum)) {
				name
				var(sum)
				var(s)
			}
		}
	`
	js := processToFastJSON(t, query)
	require.JSONEq(t,
		`{"me":[{"name":"Andrea","var[s]":15,"var[sum]":49},{"name":"Michonne","var[s]":19,"var[sum]":72},{"name":"Rick Grimes","var[s]":38,"var[sum]":91}]}`,
		js)
}

func TestQueryVarValAggMinMax(t *testing.T) {
	populateGraph(t)
	query := `
		{
			f as var(func: anyofterms(name, "Michonne Andrea Rick")) {
				friend {
					n as min(age)
					s as max(age)
					sum as sumvar(n, s)
				}
			}

			me(id: var(f), orderdesc: var(sum)) {
				name 
				var(n)
				var(s)
			}
		}
	`
	js := processToFastJSON(t, query)
	require.JSONEq(t,
		`{"me":[{"name":"Rick Grimes","var[n]":38,"var[s]":38},{"name":"Michonne","var[n]":15,"var[s]":19},{"name":"Andrea","var[n]":15,"var[s]":15}]}`,
		js)
}

func TestQueryVarValAggOrderDesc(t *testing.T) {
	populateGraph(t)
	query := `
		{
			info(id: 1) {
				f as friend {
					n as age
					s as count(friend)
					sum as sumvar(n, s)
				}
			}

			me(id: var(f), orderdesc: var(sum)) {
				name
				age
				count(friend)
			}
		}
	`
	js := processToFastJSON(t, query)
	require.JSONEq(t,
		`{"info":[{"friend":[{"age":15,"friend":[{"count":1}],"sumvar[n s]":16},{"age":15,"friend":[{"count":0}],"sumvar[n s]":15},{"age":17,"friend":[{"count":0}],"sumvar[n s]":17},{"age":19,"friend":[{"count":1}],"sumvar[n s]":20},{"friend":[{"count":0}]}]}],"me":[{"age":19,"friend":[{"count":1}],"name":"Andrea"},{"age":17,"friend":[{"count":0}],"name":"Daryl Dixon"},{"age":15,"friend":[{"count":1}],"name":"Rick Grimes"},{"age":15,"friend":[{"count":0}],"name":"Glenn Rhee"}]}`,
		js)
}

func TestQueryVarValAggOrderAsc(t *testing.T) {
	populateGraph(t)
	query := `
		{
			var(id: 1) {
				f as friend {
					n as age
					s as survival_rate
					sum as sumvar(n, s)
				}
			}

			me(id: var(f), orderasc: var(sum)) {
				name
				age
				survival_rate
			}
		}
	`
	js := processToFastJSON(t, query)
	require.JSONEq(t,
		`{"me":[{"age":15,"name":"Rick Grimes","survival_rate":1.600000},{"age":15,"name":"Glenn Rhee","survival_rate":1.600000},{"age":17,"name":"Daryl Dixon","survival_rate":1.600000},{"age":19,"name":"Andrea","survival_rate":1.600000}]}`,
		js)
}

func TestQueryVarValOrderAsc(t *testing.T) {
	populateGraph(t)
	query := `
		{
			var(id: 1) {
				f as friend {
					n as name
				}
			}

			me(id: var(f), orderasc: var(n)) {
				name
			}
		}
	`
	js := processToFastJSON(t, query)
	require.JSONEq(t,
		`{"me":[{"name":"Andrea"},{"name":"Daryl Dixon"},{"name":"Glenn Rhee"},{"name":"Rick Grimes"}]}`,
		js)
}

func TestQueryVarValOrderDob(t *testing.T) {
	populateGraph(t)
	query := `
		{
			var(id: 1) {
				f as friend {
					n as dob
				}
			}

			me(id: var(f), orderasc: var(n)) {
				name
				dob
			}
		}
	`
	js := processToFastJSON(t, query)
	require.JSONEq(t,
		`{"me":[{"name":"Andrea", "dob":"1901-01-15"},{"name":"Daryl Dixon", "dob":"1909-01-10"},{"name":"Glenn Rhee", "dob":"1909-05-05"},{"name":"Rick Grimes", "dob":"1910-01-02"}]}`,
		js)
}

func TestQueryVarValOrderDesc(t *testing.T) {
	populateGraph(t)
	query := `
		{
			var(id: 1) {
				f as friend {
					n as name
				}
			}

			me(id: var(f), orderdesc: var(n)) {
				name
			}
		}
	`
	js := processToFastJSON(t, query)
	require.JSONEq(t,
		`{"me":[{"name":"Rick Grimes"},{"name":"Glenn Rhee"},{"name":"Daryl Dixon"},{"name":"Andrea"}]}`,
		js)
}

func TestQueryVarValOrderDescMissing(t *testing.T) {
	populateGraph(t)
	query := `
		{
			var(id: 1034) {
				f As friend {
					n As name
				}
			}

			me(id: var(f), orderdesc: var(n)) {
				name
			}
		}
	`
	js := processToFastJSON(t, query)
	require.JSONEq(t, `{}`, js)
}

func TestMultiEmptyBlocks(t *testing.T) {
	populateGraph(t)
	query := `
		{
			you(id:0x01) {
			}

			me(id: 0x02) {
			}
		}
	`
	js := processToFastJSON(t, query)
	require.JSONEq(t,
		`{}`,
		js)
}

func TestUseVarsMultiCascade1(t *testing.T) {
	populateGraph(t)
	query := `
		{
			him(id:0x01) {
				L as friend {
				 B as friend
					name	
			 }
			}

			me(id: var(L, B)) {
				name
			}
		}
	`
	js := processToFastJSON(t, query)
	require.JSONEq(t,
		`{"him": [{"friend":[{"name":"Rick Grimes"}, {"name":"Andrea"}]}], "me":[{"name":"Michonne"},{"name":"Rick Grimes"},{"name":"Glenn Rhee"}, {"name":"Andrea"}]}`,
		js)
}

func TestUseVarsMultiCascade(t *testing.T) {
	populateGraph(t)
	query := `
		{
			var(id:0x01) {
				L as friend {
				 B as friend
				}
			}

			me(id: var(L, B)) {
				name
			}
		}
	`
	js := processToFastJSON(t, query)
	require.JSONEq(t,
		`{"me":[{"name":"Michonne"},{"name":"Rick Grimes"},{"name":"Glenn Rhee"}, {"name":"Andrea"}]}`,
		js)
}

func TestUseVarsMultiOrder(t *testing.T) {
	populateGraph(t)
	query := `
		{
			var(id:0x01) {
				L as friend(first:2, orderasc: dob)
			}

			var(id:0x01) {
				G as friend(first:2, offset:2, orderasc: dob)
			}

			friend1(id: var(L)) {
				name
			}

			friend2(id: var(G)) {
				name
			}
		}
	`
	js := processToFastJSON(t, query)
	require.JSONEq(t,
		`{"friend1":[{"name":"Daryl Dixon"}, {"name":"Andrea"}],"friend2":[{"name":"Rick Grimes"},{"name":"Glenn Rhee"}]}`,
		js)
}

func TestUseVarsFilterVarReuse1(t *testing.T) {
	populateGraph(t)
	query := `
		{
			friend(id:0x01) {
				friend {
					L as friend {
						name
						friend @filter(var(L)) {
							name
						}
					}
				}
			}
		}
	`
	js := processToFastJSON(t, query)
	require.JSONEq(t,
		`{"friend":[{"friend":[{"friend":[{"name":"Michonne", "friend":[{"name":"Glenn Rhee"}]}]}, {"friend":[{"name":"Glenn Rhee"}]}]}]}`,
		js)
}

func TestUseVarsFilterVarReuse2(t *testing.T) {
	populateGraph(t)
	query := `
		{
			friend(func:anyofterms(name, "Michonne Andrea Glenn")) {
				friend {
				 L as friend {
					 name
					 friend @filter(var(L)) {
						name
					}
				}
			}
		}
	}
	`
	js := processToFastJSON(t, query)
	require.JSONEq(t,
		`{"friend":[{"friend":[{"friend":[{"name":"Michonne", "friend":[{"name":"Glenn Rhee"}]}]}, {"friend":[{"name":"Glenn Rhee"}]}]}]}`,
		js)
}

func TestUseVarsFilterVarReuse3(t *testing.T) {
	populateGraph(t)
	query := `
		{
			var(id:0x01) {
				fr as friend(first:2, offset:2, orderasc: dob)
			}

			friend(id:0x01) {
				L as friend {
					friend {
						name
						friend @filter(var(L) and var(fr)) {
							name
						}
					}
				}
			}
		}
	`
	js := processToFastJSON(t, query)
	require.JSONEq(t,
		`{"friend":[{"friend":[{"friend":[{"name":"Michonne", "friend":[{"name":"Rick Grimes"},{"name":"Glenn Rhee"}]}]}, {"friend":[{"name":"Glenn Rhee"}]}]}]}`,
		js)
}

func TestNestedFuncRoot(t *testing.T) {
	populateGraph(t)
	posting.CommitLists(10, 1)
	time.Sleep(100 * time.Millisecond)
	query := `
    {
			me(func: gt(count(friend), 2)) {
				name
			}
		}
  `
	js := processToFastJSON(t, query)
	require.JSONEq(t, `{"me":[{"name":"Michonne"}]}`, js)
}

func TestNestedFuncRoot2(t *testing.T) {
	populateGraph(t)
	posting.CommitLists(10, 1)
	time.Sleep(100 * time.Millisecond)
	query := `
		{
			me(func: geq(count(friend), 1)) {
				name
			}
		}
  `
	js := processToFastJSON(t, query)
	require.JSONEq(t, `{"me":[{"name":"Michonne"},{"name":"Rick Grimes"},{"name":"Andrea"}]}`, js)
}

func TestRecurseQuery(t *testing.T) {
	populateGraph(t)
	query := `
		{
			recurse(id:0x01) {
				friend 
				name
			}
		}`
	js := processToFastJSON(t, query)
	require.JSONEq(t,
		`{"recurse":[{"name":"Michonne", "friend":[{"name":"Rick Grimes", "friend":[{"name":"Michonne"}]},{"name":"Glenn Rhee"},{"name":"Daryl Dixon"},{"name":"Andrea", "friend":[{"name":"Glenn Rhee"}]}]}]}`, js)
}

func TestRecurseQueryLimitDepth(t *testing.T) {
	populateGraph(t)
	query := `
		{
			recurse(id:0x01, depth: 2) {
				friend 
				name
			}
		}`
	js := processToFastJSON(t, query)
	require.JSONEq(t,
		`{"recurse":[{"name":"Michonne", "friend":[{"name":"Rick Grimes"},{"name":"Glenn Rhee"},{"name":"Daryl Dixon"},{"name":"Andrea"}]}]}`, js)
}

func TestShortestPath_NoPath(t *testing.T) {
	populateGraph(t)
	query := `
		{
			A as shortest(from:0x01, to:101) {
				path
				follow
			}

			me(id: var( A)) {
				name
			}
		}`
	js := processToFastJSON(t, query)
	require.JSONEq(t,
		`{}`,
		js)
}

func TestShortestPath(t *testing.T) {
	populateGraph(t)
	query := `
		{
			A as shortest(from:0x01, to:31) {
				friend 
			}

			me(id: var( A)) {
				name
			}
		}`
	js := processToFastJSON(t, query)
	require.JSONEq(t,
		`{"_path_":[{"_uid_":"0x1","friend":[{"_uid_":"0x1f"}]}],"me":[{"name":"Michonne"},{"name":"Andrea"}]}`,
		js)
}

func TestShortestPathRev(t *testing.T) {
	populateGraph(t)
	query := `
		{
			A as shortest(from:23, to:1) {
				friend 
			}

			me(id: var( A)) {
				name
			}
		}`
	js := processToFastJSON(t, query)
	require.JSONEq(t,
		`{"_path_":[{"_uid_":"0x17","friend":[{"_uid_":"0x1"}]}],"me":[{"name":"Rick Grimes"},{"name":"Michonne"}]}`,
		js)
}

func TestShortestPathWeightsMultiFacet_Error(t *testing.T) {
	populateGraph(t)
	query := `
		{
			A as shortest(from:1, to:1002) {
				path @facets(weight, weight1)
			}

			me(id: var( A)) {
				name
			}
		}`
	res, err := gql.Parse(query)
	require.NoError(t, err)

	var l Latency
	ctx := context.Background()
	_, err = ProcessQuery(ctx, res, &l)
	require.Error(t, err)
}

func TestShortestPathWeights(t *testing.T) {
	populateGraph(t)
	query := `
		{
			A as shortest(from:1, to:1002) {
				path @facets(weight)
			}

			me(id: var( A)) {
				name
			}
		}`
	js := processToFastJSON(t, query)
	require.JSONEq(t,
		`{"_path_":[{"_uid_":"0x1","path":[{"@facets":{"_":{"weight":0.100000}},"_uid_":"0x1f","path":[{"@facets":{"_":{"weight":0.100000}},"_uid_":"0x3e8","path":[{"@facets":{"_":{"weight":0.100000}},"_uid_":"0x3e9","path":[{"@facets":{"_":{"weight":0.100000}},"_uid_":"0x3ea"}]}]}]}]}],"me":[{"name":"Michonne"},{"name":"Andrea"},{"name":"Alice"},{"name":"Bob"},{"name":"Matt"}]}`,
		js)
}

func TestShortestPath2(t *testing.T) {
	populateGraph(t)
	query := `
		{
			A as shortest(from:0x01, to:1000) {
				path 
			}

			me(id: var( A)) {
				name
			}
		}`
	js := processToFastJSON(t, query)
	require.JSONEq(t,
		`{"_path_":[{"_uid_":"0x1","path":[{"_uid_":"0x1f","path":[{"_uid_":"0x3e8"}]}]}],"me":[{"name":"Michonne"},{"name":"Andrea"},{"name":"Alice"}]}
`,
		js)
}

func TestShortestPath3(t *testing.T) {
	populateGraph(t)
	query := `
		{
			A as shortest(from:1, to:1003) {
				path 
			}

			me(id: var( A)) {
				name
			}
		}`
	js := processToFastJSON(t, query)
	require.JSONEq(t,
		`{"_path_":[{"_uid_":"0x1","path":[{"_uid_":"0x1f","path":[{"_uid_":"0x3e8","path":[{"_uid_":"0x3ea","path":[{"_uid_":"0x3eb"}]}]}]}]}],"me":[{"name":"Michonne"},{"name":"Andrea"},{"name":"Alice"},{"name":"Matt"},{"name":"John"}]}`,
		js)
}

func TestShortestPath4(t *testing.T) {
	populateGraph(t)
	query := `
		{
			A as shortest(from:1, to:1003) {
				path 
				follow
			}

			me(id: var( A)) {
				name
			}
		}`
	js := processToFastJSON(t, query)
	require.JSONEq(t,
		`{"_path_":[{"_uid_":"0x1","follow":[{"_uid_":"0x1f","follow":[{"_uid_":"0x3e9","follow":[{"_uid_":"0x3eb"}]}]}]}],"me":[{"name":"Michonne"},{"name":"Andrea"},{"name":"Bob"},{"name":"John"}]}`,
		js)
}

func TestShortestPath_filter(t *testing.T) {
	populateGraph(t)
	query := `
		{
			A as shortest(from:1, to:1002) {
				path @filter(not anyofterms(name, "alice"))
				follow
			}

			me(id: var( A)) {
				name
			}
		}`
	js := processToFastJSON(t, query)
	require.JSONEq(t,
		`{"_path_":[{"_uid_":"0x1","follow":[{"_uid_":"0x1f","follow":[{"_uid_":"0x3e9","path":[{"_uid_":"0x3ea"}]}]}]}],"me":[{"name":"Michonne"},{"name":"Andrea"},{"name":"Bob"},{"name":"Matt"}]}`,
		js)
}

func TestShortestPath_filter2(t *testing.T) {
	populateGraph(t)
	query := `
		{
			A as shortest(from:1, to:1002) {
				path @filter(not anyofterms(name, "alice"))
				follow @filter(not anyofterms(name, "bob"))
			}

			me(id: var(A)) {
				name
			}
		}`
	js := processToFastJSON(t, query)
	require.JSONEq(t,
		`{}`,
		js)
}

func TestUseVarsFilterMultiId(t *testing.T) {
	populateGraph(t)
	query := `
		{
			var(id:0x01) {
				L as friend {
					friend
				}
			}

			var(id:31) {
				G as friend
			}

			friend(func:anyofterms(name, "Michonne Andrea Glenn")) @filter(var(G, L)) {
				name
			}
		}
	`
	js := processToFastJSON(t, query)
	require.JSONEq(t,
		`{"friend":[{"name":"Glenn Rhee"},{"name":"Andrea"}]}`,
		js)
}

func TestUseVarsMultiFilterId(t *testing.T) {
	populateGraph(t)
	query := `
		{
			var(id:0x01) {
				L as friend
			}

			var(id:31) {
				G as friend
			}

			friend(id: var(L)) @filter(var(G)) {
				name
			}
		}
	`
	js := processToFastJSON(t, query)
	require.JSONEq(t,
		`{"friend":[{"name":"Glenn Rhee"}]}`,
		js)
}

func TestUseVarsCascade(t *testing.T) {
	populateGraph(t)
	query := `
		{
			var(id:0x01) {
				L as friend {
				  friend
				}
			}

			me(id: var(L)) {
				name
			}
		}
	`
	js := processToFastJSON(t, query)
	require.JSONEq(t,
		`{"me":[{"name":"Rick Grimes"}, {"name":"Andrea"} ]}`,
		js)
}

func TestUseVars(t *testing.T) {
	populateGraph(t)
	query := `
		{
			var(id:0x01) {
				L as friend
			}

			me(id: var(L)) {
				name
			}
		}
	`
	js := processToFastJSON(t, query)
	require.JSONEq(t,
		`{"me":[{"name":"Rick Grimes"},{"name":"Glenn Rhee"},{"name":"Daryl Dixon"},{"name":"Andrea"}]}`,
		js)
}

func TestGetUIDCount(t *testing.T) {
	populateGraph(t)
	query := `
		{
			me(id:0x01) {
				name
				_uid_
				gender
				alive
				count(friend)
			}
		}
	`
	js := processToFastJSON(t, query)
	require.JSONEq(t,
		`{"me":[{"_uid_":"0x1","alive":true,"friend":[{"count":5}],"gender":"female","name":"Michonne"}]}`,
		js)
}

func TestDebug1(t *testing.T) {
	populateGraph(t)

	// Alright. Now we have everything set up. Let's create the query.
	query := `
		{
			me(id:0x01) {
				name
				gender
				alive
				count(friend)
			}
		}
	`
	res, err := gql.Parse(query)
	require.NoError(t, err)

	var l Latency
	ctx := context.Background()
	ctx = context.WithValue(ctx, "debug", "true")
	sgl, err := ProcessQuery(ctx, res, &l)
	require.NoError(t, err)

	var buf bytes.Buffer
	require.NoError(t, ToJson(&l, sgl, &buf, nil))

	var mp map[string]interface{}
	require.NoError(t, json.Unmarshal([]byte(buf.Bytes()), &mp))

	resp := mp["me"]
	uid := resp.([]interface{})[0].(map[string]interface{})["_uid_"].(string)
	require.EqualValues(t, "0x1", uid)

	latency := mp["server_latency"]
	require.NotNil(t, latency)
	_, ok := latency.(map[string]interface{})
	require.True(t, ok)
}

func TestDebug2(t *testing.T) {
	populateGraph(t)

	query := `
		{
			me(id:0x01) {
				name
				gender
				alive
				count(friend)
			}
		}
	`

	js := processToFastJSON(t, query)
	var mp map[string]interface{}
	require.NoError(t, json.Unmarshal([]byte(js), &mp))

	resp := mp["me"]
	uid, ok := resp.([]interface{})[0].(map[string]interface{})["_uid_"].(string)
	require.False(t, ok, "No uid expected but got one %s", uid)
}

func TestDebug3(t *testing.T) {
	populateGraph(t)

	// Alright. Now we have everything set up. Let's create the query.
	query := `
		{
			me(id: [1, 24]) @filter(geq(dob, "1910-01-01")) {
				name
			}
		}
	`
	res, err := gql.Parse(query)
	require.NoError(t, err)

	var l Latency
	ctx := context.Background()
	ctx = context.WithValue(ctx, "debug", "true")
	sgl, err := ProcessQuery(ctx, res, &l)
	require.NoError(t, err)

	var buf bytes.Buffer
	require.NoError(t, ToJson(&l, sgl, &buf, nil))

	var mp map[string]interface{}
	require.NoError(t, json.Unmarshal([]byte(buf.Bytes()), &mp))

	resp := mp["me"]
	require.EqualValues(t, 1, len(mp["me"].([]interface{})))
	uid := resp.([]interface{})[0].(map[string]interface{})["_uid_"].(string)
	require.EqualValues(t, "0x1", uid)

	latency := mp["server_latency"]
	require.NotNil(t, latency)
	_, ok := latency.(map[string]interface{})
	require.True(t, ok)
}
func TestCount(t *testing.T) {
	populateGraph(t)

	// Alright. Now we have everything set up. Let's create the query.
	query := `
		{
			me(id:0x01) {
				name
				gender
				alive
				count(friend)
			}
		}
	`

	js := processToFastJSON(t, query)
	require.JSONEq(t,
		`{"me":[{"alive":true,"friend":[{"count":5}],"gender":"female","name":"Michonne"}]}`,
		js)
}

func TestCountError1(t *testing.T) {
	// Alright. Now we have everything set up. Let's create the query.
	query := `
		{
			me(id: 0x01) {
				count(friend {
					name
				})
				name
				gender
				alive
			}
		}
	`
	_, err := gql.Parse(query)
	require.Error(t, err)
}

func TestCountError2(t *testing.T) {
	// Alright. Now we have everything set up. Let's create the query.
	query := `
		{
			me(id: 0x01) {
				count(friend {
					c {
						friend
					}
				})
				name
				gender
				alive
			}
		}
	`
	_, err := gql.Parse(query)
	require.Error(t, err)
}

func TestCountError3(t *testing.T) {
	// Alright. Now we have everything set up. Let's create the query.
	query := `
		{
			me(id: 0x01) {
				count(friend
				name
				gender
				alive
			}
		}
	`
	_, err := gql.Parse(query)
	require.Error(t, err)
}

func TestMultiCountSort(t *testing.T) {
	populateGraph(t)
	// Alright. Now we have everything set up. Let's create the query.
	query := `
	{
		f as var(func: anyofterms(name, "michonne rick andrea")) {
		 	n as count(friend) 
		}

		countorder(id: var(f), orderasc: var(n)) {
			name
			count(friend)
		}
	}
`
	js := processToFastJSON(t, query)
	require.JSONEq(t,
		`{"countorder":[{"friend":[{"count":0}],"name":"Andrea With no friends"},{"friend":[{"count":1}],"name":"Rick Grimes"},{"friend":[{"count":1}],"name":"Andrea"},{"friend":[{"count":5}],"name":"Michonne"}]}`,
		js)
}

func TestMultiAggSort(t *testing.T) {
	populateGraph(t)
	// Alright. Now we have everything set up. Let's create the query.
	query := `
	{
		f as var(func: anyofterms(name, "michonne rick andrea")) {
			name
			friend {
				mindob as min(dob)
				maxdob as max(dob)
				dob
			}
		}

		maxorder(id: var(f), orderasc: var(maxdob)) {
			name
			friend {
				max(dob)
			}
		}

		minorder(id: var(f), orderasc: var(mindob)) {
			name
			friend {
				min(dob)
			}
		}
	}
`
	js := processToFastJSON(t, query)
	require.JSONEq(t,
		`{"maxorder":[{"friend":[{"max(dob)":"1909-05-05"}],"name":"Andrea"},{"friend":[{"max(dob)":"1910-01-01"}],"name":"Rick Grimes"},{"friend":[{"max(dob)":"1910-01-02"}],"name":"Michonne"}],"minorder":[{"friend":[{"min(dob)":"1901-01-15"}],"name":"Michonne"},{"friend":[{"min(dob)":"1909-05-05"}],"name":"Andrea"},{"friend":[{"min(dob)":"1910-01-01"}],"name":"Rick Grimes"}]}`,
		js)
}

func TestMinMulti(t *testing.T) {
	populateGraph(t)
	// Alright. Now we have everything set up. Let's create the query.
	query := `
	{
		me(func: anyofterms(name, "michonne rick andrea")) {
			name
			friend {
				min(dob)
				max(dob)
				dob
			}
		}
	}
`
	js := processToFastJSON(t, query)
	require.JSONEq(t,
		`{"me":[{"friend":[{"dob":"1910-01-02"},{"dob":"1909-05-05"},{"dob":"1909-01-10"},{"dob":"1901-01-15"},{"min(dob)":"1901-01-15"},{"max(dob)":"1910-01-02"}],"name":"Michonne"},{"friend":[{"dob":"1910-01-01"},{"min(dob)":"1910-01-01"},{"max(dob)":"1910-01-01"}],"name":"Rick Grimes"},{"friend":[{"dob":"1909-05-05"},{"min(dob)":"1909-05-05"},{"max(dob)":"1909-05-05"}],"name":"Andrea"},{"name":"Andrea With no friends"}]}`,
		js)
}

func TestMinMultiProto(t *testing.T) {
	populateGraph(t)
	// Alright. Now we have everything set up. Let's create the query.
	query := `
	{
		me(id: [1,23]) {
			name
			friend {
				name
				min(dob)
				max(dob)
			}
		}
	}
`
	pb := processToPB(t, query, false)
	res := `attribute: "_root_"
children: <
  attribute: "me"
  properties: <
    prop: "name"
    value: <
      str_val: "Michonne"
    >
  >
  children: <
    attribute: "friend"
    properties: <
      prop: "name"
      value: <
        str_val: "Rick Grimes"
      >
    >
  >
  children: <
    attribute: "friend"
    properties: <
      prop: "name"
      value: <
        str_val: "Glenn Rhee"
      >
    >
  >
  children: <
    attribute: "friend"
    properties: <
      prop: "name"
      value: <
        str_val: "Daryl Dixon"
      >
    >
  >
  children: <
    attribute: "friend"
    properties: <
      prop: "name"
      value: <
        str_val: "Andrea"
      >
    >
  >
  children: <
    attribute: "friend"
    properties: <
      prop: "min(dob)"
      value: <
        str_val: "1901-01-15T00:00:00Z"
      >
    >
  >
  children: <
    attribute: "friend"
    properties: <
      prop: "max(dob)"
      value: <
        str_val: "1910-01-02T00:00:00Z"
      >
    >
  >
>
children: <
  attribute: "me"
  properties: <
    prop: "name"
    value: <
      str_val: "Rick Grimes"
    >
  >
  children: <
    attribute: "friend"
    properties: <
      prop: "name"
      value: <
        str_val: "Michonne"
      >
    >
  >
  children: <
    attribute: "friend"
    properties: <
      prop: "min(dob)"
      value: <
        str_val: "1910-01-01T00:00:00Z"
      >
    >
  >
  children: <
    attribute: "friend"
    properties: <
      prop: "max(dob)"
      value: <
        str_val: "1910-01-01T00:00:00Z"
      >
    >
  >
>
`
	require.Equal(t, res, proto.MarshalTextString(pb[0]))
}

func TestMin(t *testing.T) {
	populateGraph(t)
	// Alright. Now we have everything set up. Let's create the query.
	query := `
	{
		me(id:0x01) {
			name
			friend {
				min(dob)
			}
		}
	}
`
	js := processToFastJSON(t, query)
	require.JSONEq(t,
		`{"me":[{"friend":[{"min(dob)":"1901-01-15"}],"name":"Michonne"}]}`,
		js)
}

func TestMinError1(t *testing.T) {
	populateGraph(t)
	// error: min could not performed on non-scalar-type
	query := `
                {
                        me(id:0x01) {
                                name
                                gender
                                alive
                                min(friend)
                        }
                }
        `
	res, err := gql.Parse(query)
	require.NoError(t, err)

	var l Latency
	_, queryErr := ProcessQuery(context.Background(), res, &l)
	require.NotNil(t, queryErr)
}

func TestMinError2(t *testing.T) {
	populateGraph(t)
	// error: min should not have children
	query := `
                {
                        me(id:0x01) {
                                name
                                gender
                                alive
                                min(friend) {
                                    name
                                }
                        }
                }
        `
	_, err := gql.Parse(query)
	require.Error(t, err)
}

func TestMinSchema(t *testing.T) {
	populateGraph(t)
	// Alright. Now we have everything set up. Let's create the query.
	query := `
                {
                        me(id:0x01) {
                                name
                                gender
                                alive
                                friend {
                                    min(survival_rate)
                                }
                        }
                }
        `
	js := processToFastJSON(t, query)
	require.EqualValues(t,
		`{"me":[{"alive":true,"friend":[{"min(survival_rate)":1.600000}],"gender":"female","name":"Michonne"}]}`,
		js)

	schema.State().Set("survival_rate", typesp.Schema{ValueType: uint32(types.IntID)})
	js = processToFastJSON(t, query)
	require.EqualValues(t,
		`{"me":[{"alive":true,"friend":[{"min(survival_rate)":1}],"gender":"female","name":"Michonne"}]}`,
		js)
	schema.State().Set("survival_rate", typesp.Schema{ValueType: uint32(types.FloatID)})
}

func TestMax(t *testing.T) {
	populateGraph(t)
	// Alright. Now we have everything set up. Let's create the query.
	query := `
                {
                        me(id:0x01) {
                                name
                                gender
                                alive
                                friend {
                                    max(dob)
                                }
                        }
                }
        `
	js := processToFastJSON(t, query)
	require.EqualValues(t,
		`{"me":[{"alive":true,"friend":[{"max(dob)":"1910-01-02"}],"gender":"female","name":"Michonne"}]}`,
		js)
}

func TestMaxError1(t *testing.T) {
	populateGraph(t)
	// error: aggregator 'max' should not have filters on its own
	query := `
                {
                        me(id:0x01) {
                                name
                                gender
                                alive
                                friend {
                                    max(dob @filter(gt(dob, "1910-01-02")))
                                }
                        }
                }
        `
	_, err := gql.Parse(query)
	require.Error(t, err)
}

func TestAvg(t *testing.T) {
	populateGraph(t)
	query := `
	{
		me(id:0x01) {
			name
			gender
			alive
			friend {
				avg(shadow_deep)
			}
		}
	}
`
	js := processToFastJSON(t, query)
	require.JSONEq(t,
		`{"me":[{"alive":true,"friend":[{"avg(shadow_deep)":9}],"gender":"female","name":"Michonne"}]}`,
		js)
}

func TestAvgError(t *testing.T) {
	populateGraph(t)
	query := `
	{
		me(id:0x01) {
			name
			gender
			alive
			friend {
				avg(name)
			}
		}
	}
`

	_, err := processToFastJsonReq(t, query)
	require.Error(t, err)
}

func TestSum(t *testing.T) {
	populateGraph(t)
	query := `
                {
                        me(id:0x01) {
                                name
                                gender
                                alive
                                friend {
                                    sum(shadow_deep)
                                }
                        }
                }
        `
	js := processToFastJSON(t, query)
	require.JSONEq(t,
		`{"me":[{"alive":true,"friend":[{"sum(shadow_deep)":18}],"gender":"female","name":"Michonne"}]}`,
		js)
}

func TestSumError1(t *testing.T) {
	populateGraph(t)
	// error: sum could only be applied on int/float
	query := `
                {
                        me(id:0x01) {
                                name
                                gender
                                alive
                                friend {
                                    sum(name)
                                }
                        }
                }
        `
	res, err := gql.Parse(query)
	require.NoError(t, err)

	var l Latency
	_, queryErr := ProcessQuery(context.Background(), res, &l)
	require.NotNil(t, queryErr)
}

func TestQueryPassword(t *testing.T) {
	populateGraph(t)
	// Password is not fetchable
	query := `
                {
                        me(id:0x01) {
                                name
                                password
                        }
                }
	`
	res, err := gql.Parse(query)
	require.NoError(t, err)

	var l Latency
	_, queryErr := ProcessQuery(context.Background(), res, &l)
	require.NotNil(t, queryErr)
}

func TestCheckPassword(t *testing.T) {
	populateGraph(t)
	query := `
                {
                        me(id:0x01) {
                                name
                                checkpwd(password, "123456")
                        }
                }
	`
	js := processToFastJSON(t, query)
	require.EqualValues(t,
		`{"me":[{"name":"Michonne","password":[{"checkpwd":true}]}]}`,
		js)
}

func TestCheckPasswordIncorrect(t *testing.T) {
	populateGraph(t)
	query := `
                {
                        me(id:0x01) {
                                name
                                checkpwd(password, "654123")
                        }
                }
	`
	js := processToFastJSON(t, query)
	require.EqualValues(t,
		`{"me":[{"name":"Michonne","password":[{"checkpwd":false}]}]}`,
		js)
}

// ensure, that old and deprecated form is not allowed
func TestCheckPasswordParseError(t *testing.T) {
	populateGraph(t)
	query := `
                {
                        me(id:0x01) {
                                name
                                checkpwd("654123")
                        }
                }
	`
	_, err := processToFastJsonReq(t, query)
	require.Error(t, err)
}

func TestCheckPasswordDifferentAttr1(t *testing.T) {
	populateGraph(t)
	query := `
                {
                        me(id:23) {
                                name
                                checkpwd(pass, "654321")
                        }
                }
	`
	js := processToFastJSON(t, query)
	require.EqualValues(t, `{"me":[{"name":"Rick Grimes","pass":[{"checkpwd":true}]}]}`, js)
}

func TestCheckPasswordDifferentAttr2(t *testing.T) {
	populateGraph(t)
	query := `
                {
                        me(id:23) {
                                name
                                checkpwd(pass, "invalid")
                        }
                }
	`
	js := processToFastJSON(t, query)
	require.EqualValues(t, `{"me":[{"name":"Rick Grimes","pass":[{"checkpwd":false}]}]}`, js)
}

func TestCheckPasswordInvalidAttr(t *testing.T) {
	populateGraph(t)
	query := `
                {
                        me(id:0x1) {
                                name
                                checkpwd(pass, "123456")
                        }
                }
	`
	js := processToFastJSON(t, query)
	// for id:0x1 there is no pass attribute defined (there's only password attribute)
	require.EqualValues(t, `{"me":[{"name":"Michonne","pass":[{"checkpwd":false}]}]}`, js)
}

// test for old version of checkpwd with hardcoded attribute name
func TestCheckPasswordQuery1(t *testing.T) {
	populateGraph(t)
	query := `
                {
                        me(id:0x1) {
                                name
                                password
                        }
                }
	`
	_, err := processToFastJsonReq(t, query)
	require.Error(t, err)
	require.EqualValues(t, "Attribute `password` of type password cannot be fetched", err.Error())
}

// test for improved version of checkpwd with custom attribute name
func TestCheckPasswordQuery2(t *testing.T) {
	populateGraph(t)
	query := `
                {
                        me(id:23) {
                                name
                                pass
                        }
                }
	`
	_, err := processToFastJsonReq(t, query)
	require.Error(t, err)
	require.EqualValues(t, "Attribute `pass` of type password cannot be fetched", err.Error())
}

func TestToSubgraphInvalidFnName(t *testing.T) {
	query := `
                {
                        me(func:invalidfn1(name, "some cool name")) {
                                name
                                gender
                                alive
                        }
                }
        `
	res, err := gql.Parse(query)
	require.NoError(t, err)

	ctx := context.Background()
	_, err = ToSubGraph(ctx, res.Query[0])
	require.Error(t, err)
}

func TestToSubgraphInvalidFnName2(t *testing.T) {
	query := `
                {
                        me(func:anyofterms(name, "some cool name")) {
                                name
                                friend @filter(invalidfn2(name, "some name")) {
                                       name
                                }
                        }
                }
        `
	res, err := gql.Parse(query)
	require.NoError(t, err)

	ctx := context.Background()
	_, err = ToSubGraph(ctx, res.Query[0])
	require.Error(t, err)
}

func TestToSubgraphInvalidFnName3(t *testing.T) {
	query := `
                {
                        me(func:anyofterms(name, "some cool name")) {
                                name
                                friend @filter(anyofterms(name, "Andrea") or
                                               invalidfn3(name, "Andrea Rhee")){
                                        name
                                }
                        }
                }
        `
	res, err := gql.Parse(query)
	require.NoError(t, err)

	ctx := context.Background()
	_, err = ToSubGraph(ctx, res.Query[0])
	require.Error(t, err)
}

func TestToSubgraphInvalidFnName4(t *testing.T) {
	query := `
                {
                        f as var(func:invalidfn4(name, "Michonne Rick Glenn")) {
                                name
                        }
                        you(func:anyofterms(name, "Michonne")) {
                                friend @filter(var(f)) {
                                        name
                                }
                        }
                }
        `
	res, err := gql.Parse(query)
	require.NoError(t, err)

	ctx := context.Background()
	_, err = ToSubGraph(ctx, res.Query[0])
	require.Error(t, err)
}

func TestToSubgraphInvalidArgs1(t *testing.T) {
	query := `
                {
                        me(id:0x01) {
                                name
                                gender
                                friend(disorderasc: dob) @filter(leq(dob, "1909-03-20")) {
                                        name
                                }
                        }
                }
        `
	res, err := gql.Parse(query)
	require.NoError(t, err)

	ctx := context.Background()
	_, err = ToSubGraph(ctx, res.Query[0])
	require.Error(t, err)
}

func TestToSubgraphInvalidArgs2(t *testing.T) {
	query := `
                {
                        me(id:0x01) {
                                name
                                gender
                                friend(offset:1, invalidorderasc:1) @filter(anyofterms(name, "Andrea")) {
                                        name
                                }
                        }
                }
        `
	res, err := gql.Parse(query)
	require.NoError(t, err)

	ctx := context.Background()
	_, err = ToSubGraph(ctx, res.Query[0])
	require.Error(t, err)
}

func TestProcessGraph(t *testing.T) {
	populateGraph(t)
	// Alright. Now we have everything set up. Let's create the query.
	query := `
		{
			me(id: 0x01) {
				friend {
					name
				}
				name
				gender
				alive
			}
		}
	`
	res, err := gql.Parse(query)
	require.NoError(t, err)

	ctx := context.Background()
	sg, err := ToSubGraph(ctx, res.Query[0])
	require.NoError(t, err)

	ch := make(chan error)
	go ProcessGraph(ctx, sg, nil, ch)
	err = <-ch
	require.NoError(t, err)

	require.EqualValues(t, childAttrs(sg), []string{"friend", "name", "gender", "alive"})
	require.EqualValues(t, childAttrs(sg.Children[0]), []string{"name"})

	child := sg.Children[0]
	require.EqualValues(t,
		[][]uint64{
			{23, 24, 25, 31, 101},
		}, algo.ToUintsListForTest(child.uidMatrix))

	require.EqualValues(t, []string{"name"}, childAttrs(child))

	child = child.Children[0]
	require.EqualValues(t,
		[]string{"Rick Grimes", "Glenn Rhee", "Daryl Dixon", "Andrea", ""},
		taskValues(t, child.values))

	require.EqualValues(t, []string{"Michonne"},
		taskValues(t, sg.Children[1].values))
	require.EqualValues(t, []string{"female"},
		taskValues(t, sg.Children[2].values))
}

func TestToFastJSON(t *testing.T) {
	populateGraph(t)
	// Alright. Now we have everything set up. Let's create the query.
	query := `
		{
			me(id:0x01) {
				name
				gender
				alive
				friend {
					name
				}
			}
		}
	`

	js := processToFastJSON(t, query)
	require.JSONEq(t,
		`{"me":[{"alive":true,"friend":[{"name":"Rick Grimes"},{"name":"Glenn Rhee"},{"name":"Daryl Dixon"},{"name":"Andrea"}],"gender":"female","name":"Michonne"}]}`,
		js)
}

func TestFieldAlias(t *testing.T) {
	populateGraph(t)

	// Alright. Now we have everything set up. Let's create the query.
	query := `
		{
			me(id:0x01) {
				MyName:name
				gender
				alive
				Buddies:friend {
					BudName:name
				}
			}
		}
	`

	js := processToFastJSON(t, query)
	require.JSONEq(t,
		`{"me":[{"alive":true,"Buddies":[{"BudName":"Rick Grimes"},{"BudName":"Glenn Rhee"},{"BudName":"Daryl Dixon"},{"BudName":"Andrea"}],"gender":"female","MyName":"Michonne"}]}`,
		string(js))
}

func TestFieldAliasProto(t *testing.T) {
	populateGraph(t)

	// Alright. Now we have everything set up. Let's create the query.
	query := `
		{
			me(id:0x01) {
				MyName:name
				gender
				alive
				Buddies:friend {
					BudName:name
				}
			}
		}
	`
	pb := processToPB(t, query, false)
	expectedPb := `attribute: "_root_"
children: <
  attribute: "me"
  properties: <
    prop: "MyName"
    value: <
      str_val: "Michonne"
    >
  >
  properties: <
    prop: "gender"
    value: <
      default_val: "female"
    >
  >
  properties: <
    prop: "alive"
    value: <
      bool_val: true
    >
  >
  children: <
    attribute: "Buddies"
    properties: <
      prop: "BudName"
      value: <
        str_val: "Rick Grimes"
      >
    >
  >
  children: <
    attribute: "Buddies"
    properties: <
      prop: "BudName"
      value: <
        str_val: "Glenn Rhee"
      >
    >
  >
  children: <
    attribute: "Buddies"
    properties: <
      prop: "BudName"
      value: <
        str_val: "Daryl Dixon"
      >
    >
  >
  children: <
    attribute: "Buddies"
    properties: <
      prop: "BudName"
      value: <
        str_val: "Andrea"
      >
    >
  >
>
`
	require.EqualValues(t,
		expectedPb,
		proto.MarshalTextString(pb[0]))
}

func TestToFastJSONFilter(t *testing.T) {
	populateGraph(t)
	query := `
		{
			me(id:0x01) {
				name
				gender
				friend @filter(anyofterms(name, "Andrea SomethingElse")) {
					name
				}
			}
		}
	`

	js := processToFastJSON(t, query)
	require.EqualValues(t,
		`{"me":[{"friend":[{"name":"Andrea"}],"gender":"female","name":"Michonne"}]}`,
		js)
}

func TestToFastJSONFilterMissBrac(t *testing.T) {
	populateGraph(t)
	query := `
		{
			me(id:0x01) {
				name
				gender
				friend @filter(anyofterms(name, "Andrea SomethingElse") {
					name
				}
			}
		}
	`
	_, err := gql.Parse(query)
	require.Error(t, err)
}

func TestToFastJSONFilterallofterms(t *testing.T) {
	populateGraph(t)
	query := `
		{
			me(id:0x01) {
				name
				gender
				friend @filter(allofterms(name, "Andrea SomethingElse")) {
					name
				}
			}
		}
	`

	js := processToFastJSON(t, query)
	require.EqualValues(t,
		`{"me":[{"gender":"female","name":"Michonne"}]}`, js)
}

<<<<<<< HEAD
func TestInvalidStringIndex(t *testing.T) {
	// no FTS index defined for name
	populateGraph(t)
	query := `
		{
			me(id:0x01) {
				name
				gender
				friend @filter(alloftext(name, "Andrea SomethingElse")) {
					name
				}
			}
		}
	`

	_, err := processToFastJsonReq(t, query)
	require.Error(t, err)
}

func TestValidFulltextIndex(t *testing.T) {
	// no FTS index defined for name
	populateGraph(t)
	query := `
		{
			me(id:0x01) {
				name
				friend @filter(alloftext(alias, "BOB")) {
					alias
				}
			}
		}
	`

	js := processToFastJSON(t, query)
	require.JSONEq(t,
		`{"me":[{"name":"Michonne", "friend":[{"alias":"Bob Joe"}]}]}`, js)
=======
func TestFilterRegexError(t *testing.T) {
	populateGraph(t)
	query := `
    {
      me(id:0x01) {
        name
        friend @filter(regexp(dob, "^[a-z A-Z]+$")) {
          name
        }
      }
    }
  `

	res, err := gql.Parse(query)
	require.NoError(t, err)

	ctx := context.Background()
	sg, err := ToSubGraph(ctx, res.Query[0])
	require.NoError(t, err)
	sg.DebugPrint("")

	ch := make(chan error)
	go ProcessGraph(ctx, sg, nil, ch)
	err = <-ch
	require.Error(t, err)
>>>>>>> 433f065b
}

func TestFilterRegex1(t *testing.T) {
	populateGraph(t)
	query := `
    {
      me(id:0x01) {
        name
        friend @filter(regexp(name, "^[a-z A-Z]+$")) {
          name
        }
      }
    }
  `

	js := processToFastJSON(t, query)
	require.JSONEq(t,
		`{"me":[{"name":"Michonne", "friend":[{"name":"Rick Grimes"},{"name":"Glenn Rhee"},{"name":"Daryl Dixon"}, {"name":"Andrea"}]}]}`, js)
}

func TestFilterRegex2(t *testing.T) {
	populateGraph(t)
	query := `
    {
      me(id:0x01) {
        name
        friend @filter(regexp(name, "^[^ao]+$")) {
          name
        }
      }
    }
  `

	js := processToFastJSON(t, query)
	require.JSONEq(t,
		`{"me":[{"name":"Michonne", "friend":[{"name":"Rick Grimes"},{"name":"Glenn Rhee"}]}]}`, js)
}

func TestFilterRegex3(t *testing.T) {
	populateGraph(t)
	query := `
    {
      me(id:0x01) {
        name
        friend @filter(regexp(name, "^(Ri)")) {
          name
        }
      }
    }
  `

	js := processToFastJSON(t, query)
	require.JSONEq(t,
		`{"me":[{"name":"Michonne", "friend":[{"name":"Rick Grimes"}]}]}`, js)
}

func TestToFastJSONFilterUID(t *testing.T) {
	populateGraph(t)
	query := `
		{
			me(id:0x01) {
				name
				gender
				friend @filter(anyofterms(name, "Andrea")) {
					_uid_
				}
			}
		}
	`

	js := processToFastJSON(t, query)
	require.EqualValues(t,
		`{"me":[{"friend":[{"_uid_":"0x1f"}],"gender":"female","name":"Michonne"}]}`,
		js)
}

func TestToFastJSONFilterOrUID(t *testing.T) {
	populateGraph(t)
	query := `
		{
			me(id:0x01) {
				name
				gender
				friend @filter(anyofterms(name, "Andrea") or anyofterms(name, "Andrea Rhee")) {
					_uid_
					name
				}
			}
		}
	`

	js := processToFastJSON(t, query)
	require.EqualValues(t,
		`{"me":[{"friend":[{"_uid_":"0x18","name":"Glenn Rhee"},{"_uid_":"0x1f","name":"Andrea"}],"gender":"female","name":"Michonne"}]}`,
		js)
}

func TestToFastJSONFilterOrCount(t *testing.T) {
	populateGraph(t)
	query := `
		{
			me(id:0x01) {
				name
				gender
				count(friend @filter(anyofterms(name, "Andrea") or anyofterms(name, "Andrea Rhee")))
				friend @filter(anyofterms(name, "Andrea")) {
					name
				}
			}
		}
	`

	js := processToFastJSON(t, query)
	require.JSONEq(t,
		`{"me":[{"friend":[{"count":2}, {"name":"Andrea"}],"gender":"female","name":"Michonne"}]}`,
		js)
}

func TestToFastJSONFilterOrFirst(t *testing.T) {
	populateGraph(t)
	query := `
		{
			me(id:0x01) {
				name
				gender
				friend(first:2) @filter(anyofterms(name, "Andrea") or anyofterms(name, "Glenn SomethingElse") or anyofterms(name, "Daryl")) {
					name
				}
			}
		}
	`

	js := processToFastJSON(t, query)
	require.JSONEq(t,
		`{"me":[{"friend":[{"name":"Glenn Rhee"},{"name":"Daryl Dixon"}],"gender":"female","name":"Michonne"}]}`,
		js)
}

func TestToFastJSONFilterOrOffset(t *testing.T) {
	populateGraph(t)
	query := `
		{
			me(id:0x01) {
				name
				gender
				friend(offset:1) @filter(anyofterms(name, "Andrea") or anyofterms(name, "Glenn Rhee") or anyofterms(name, "Daryl Dixon")) {
					name
				}
			}
		}
	`

	js := processToFastJSON(t, query)
	require.JSONEq(t,
		`{"me":[{"friend":[{"name":"Daryl Dixon"},{"name":"Andrea"}],"gender":"female","name":"Michonne"}]}`,
		js)
}

func TestToFastJSONFilterGeqName(t *testing.T) {
	populateGraph(t)
	query := `
		{
			me(id:0x01) {
				friend @filter(geq(name, "Rick")) {
					name
				}
			}
		}
	`

	js := processToFastJSON(t, query)
	require.JSONEq(t,
		`{"me":[{"friend":[{"name":"Rick Grimes"}]}]}`,
		js)
}

func TestToFastJSONFilteLtAlias(t *testing.T) {
	populateGraph(t)
	// We shouldn't get Zambo Alice.
	query := `
		{
			me(id:0x01) {
				friend(orderasc: alias) @filter(lt(alias, "Pat")) {
					alias
				}
			}
		}
	`

	js := processToFastJSON(t, query)
	require.JSONEq(t,
		`{"me":[{"friend":[{"alias":"Allan Matt"},{"alias":"Bob Joe"},{"alias":"John Alice"},{"alias":"John Oliver"}]}]}`,
		js)
}

func TestToFastJSONFilterGeq(t *testing.T) {
	populateGraph(t)
	query := `
		{
			me(id:0x01) {
				name
				gender
				friend @filter(geq(dob, "1909-05-05")) {
					name
				}
			}
		}
	`

	js := processToFastJSON(t, query)
	require.JSONEq(t,
		`{"me":[{"friend":[{"name":"Rick Grimes"},{"name":"Glenn Rhee"}],"gender":"female","name":"Michonne"}]}`,
		js)
}

func TestToFastJSONFilterGt(t *testing.T) {
	populateGraph(t)
	query := `
		{
			me(id:0x01) {
				name
				gender
				friend @filter(gt(dob, "1909-05-05")) {
					name
				}
			}
		}
	`

	js := processToFastJSON(t, query)
	require.JSONEq(t,
		`{"me":[{"friend":[{"name":"Rick Grimes"}],"gender":"female","name":"Michonne"}]}`,
		js)
}

func TestToFastJSONFilterLeq(t *testing.T) {
	populateGraph(t)
	query := `
		{
			me(id:0x01) {
				name
				gender
				friend @filter(leq(dob, "1909-01-10")) {
					name
				}
			}
		}
	`

	js := processToFastJSON(t, query)
	require.JSONEq(t,
		`{"me":[{"friend":[{"name":"Daryl Dixon"},{"name":"Andrea"}],"gender":"female","name":"Michonne"}]}`,
		js)
}

func TestToFastJSONFilterLt(t *testing.T) {
	populateGraph(t)
	query := `
		{
			me(id:0x01) {
				name
				gender
				friend @filter(lt(dob, "1909-01-10")) {
					name
				}
			}
		}
	`

	js := processToFastJSON(t, query)
	require.JSONEq(t,
		`{"me":[{"friend":[{"name":"Andrea"}],"gender":"female","name":"Michonne"}]}`,
		js)
}

func TestToFastJSONFilterEqualNoHit(t *testing.T) {
	populateGraph(t)
	query := `
		{
			me(id:0x01) {
				name
				gender
				friend @filter(eq(dob, "1909-03-20")) {
					name
				}
			}
		}
	`

	js := processToFastJSON(t, query)
	require.JSONEq(t,
		`{"me":[{"gender":"female","name":"Michonne"}]}`,
		js)
}
func TestToFastJSONFilterEqualName(t *testing.T) {
	populateGraph(t)
	query := `
		{
			me(id:0x01) {
				name
				gender
				friend @filter(eq(name, "Daryl Dixon")) {
					name
				}
			}
		}
	`

	js := processToFastJSON(t, query)
	require.JSONEq(t,
		`{"me":[{"friend":[{"name":"Daryl Dixon"}], "gender":"female","name":"Michonne"}]}`,
		js)
}

func TestToFastJSONFilterEqualNameNoHit(t *testing.T) {
	populateGraph(t)
	query := `
		{
			me(id:0x01) {
				name
				gender
				friend @filter(eq(name, "Daryl")) {
					name
				}
			}
		}
	`

	js := processToFastJSON(t, query)
	require.JSONEq(t,
		`{"me":[{"gender":"female","name":"Michonne"}]}`,
		js)
}

func TestToFastJSONFilterEqual(t *testing.T) {
	populateGraph(t)
	query := `
		{
			me(id:0x01) {
				name
				gender
				friend @filter(eq(dob, "1909-01-10")) {
					name
				}
			}
		}
	`

	js := processToFastJSON(t, query)
	require.JSONEq(t,
		`{"me":[{"friend":[{"name":"Daryl Dixon"}], "gender":"female","name":"Michonne"}]}`,
		js)
}

func TestToFastJSONOrderName(t *testing.T) {
	populateGraph(t)
	query := `
		{
			me(id:0x01) {
				name
				friend(orderasc: alias) {
					alias
				}
			}
		}
	`

	js := processToFastJSON(t, query)
	require.JSONEq(t,
		`{"me":[{"friend":[{"alias":"Allan Matt"},{"alias":"Bob Joe"},{"alias":"John Alice"},{"alias":"John Oliver"},{"alias":"Zambo Alice"}],"name":"Michonne"}]}`,
		js)
}

func TestToFastJSONOrderNameDesc(t *testing.T) {
	populateGraph(t)
	query := `
		{
			me(id:0x01) {
				name
				friend(orderdesc: alias) {
					alias
				}
			}
		}
	`

	js := processToFastJSON(t, query)
	require.JSONEq(t,
		`{"me":[{"friend":[{"alias":"Zambo Alice"},{"alias":"John Oliver"},{"alias":"John Alice"},{"alias":"Bob Joe"},{"alias":"Allan Matt"}],"name":"Michonne"}]}`,
		js)
}

func TestToFastJSONOrderName1(t *testing.T) {
	populateGraph(t)
	query := `
		{
			me(id:0x01) {
				name
				friend(orderasc: name ) {
					name
				}
			}
		}
	`

	js := processToFastJSON(t, query)
	require.JSONEq(t,
		`{"me":[{"friend":[{"name":"Andrea"},{"name":"Daryl Dixon"},{"name":"Glenn Rhee"},{"name":"Rick Grimes"}],"name":"Michonne"}]}`,
		js)
}

func TestToFastJSONOrderNameError(t *testing.T) {
	populateGraph(t)
	query := `
		{
			me(id:0x01) {
				name
				friend(orderasc: nonexistent) {
					name
				}
			}
		}
	`
	res, err := gql.Parse(query)
	require.NoError(t, err)

	ctx := context.Background()
	sg, err := ToSubGraph(ctx, res.Query[0])
	require.NoError(t, err)
	sg.DebugPrint("")

	ch := make(chan error)
	go ProcessGraph(ctx, sg, nil, ch)
	err = <-ch
	require.Error(t, err)
}

func TestToFastJSONFilterLeqOrder(t *testing.T) {
	populateGraph(t)
	query := `
		{
			me(id:0x01) {
				name
				gender
				friend(orderasc: dob) @filter(leq(dob, "1909-03-20")) {
					name
				}
			}
		}
	`

	js := processToFastJSON(t, query)
	require.JSONEq(t,
		`{"me":[{"friend":[{"name":"Andrea"},{"name":"Daryl Dixon"}],"gender":"female","name":"Michonne"}]}`,
		js)
}

func TestToFastJSONFilterGeqNoResult(t *testing.T) {
	populateGraph(t)
	query := `
		{
			me(id:0x01) {
				name
				gender
				friend @filter(geq(dob, "1999-03-20")) {
					name
				}
			}
		}
	`

	js := processToFastJSON(t, query)
	require.JSONEq(t,
		`{"me":[{"gender":"female","name":"Michonne"}]}`, js)
}

func TestToFastJSONFirstOffsetOutOfBound(t *testing.T) {
	populateGraph(t)
	query := `
		{
			me(id:0x01) {
				name
				gender
				friend(offset:100, first:1) {
					name
				}
			}
		}
	`

	js := processToFastJSON(t, query)
	require.JSONEq(t,
		`{"me":[{"gender":"female","name":"Michonne"}]}`,
		js)
}

// No filter. Just to test first and offset.
func TestToFastJSONFirstOffset(t *testing.T) {
	populateGraph(t)
	query := `
		{
			me(id:0x01) {
				name
				gender
				friend(offset:1, first:1) {
					name
				}
			}
		}
	`

	js := processToFastJSON(t, query)
	require.JSONEq(t,
		`{"me":[{"friend":[{"name":"Glenn Rhee"}],"gender":"female","name":"Michonne"}]}`,
		js)
}

func TestToFastJSONFilterOrFirstOffset(t *testing.T) {
	populateGraph(t)
	query := `
		{
			me(id:0x01) {
				name
				gender
				friend(offset:1, first:1) @filter(anyofterms(name, "Andrea") or anyofterms(name, "SomethingElse Rhee") or anyofterms(name, "Daryl Dixon")) {
					name
				}
			}
		}
	`

	js := processToFastJSON(t, query)
	require.JSONEq(t,
		`{"me":[{"friend":[{"name":"Daryl Dixon"}],"gender":"female","name":"Michonne"}]}`,
		js)
}

func TestToFastJSONFilterLeqFirstOffset(t *testing.T) {
	populateGraph(t)
	query := `
		{
			me(id:0x01) {
				name
				gender
				friend(offset:1, first:1) @filter(leq(dob, "1909-03-20")) {
					name
				}
			}
		}
	`

	js := processToFastJSON(t, query)
	require.JSONEq(t,
		`{"me":[{"friend":[{"name":"Andrea"}],"gender":"female","name":"Michonne"}]}`,
		js)
}

func TestToFastJSONFilterOrFirstOffsetCount(t *testing.T) {
	populateGraph(t)
	query := `
		{
			me(id:0x01) {
				name
				gender
				count(friend(offset:1, first:1) @filter(anyofterms(name, "Andrea") or anyofterms(name, "SomethingElse Rhee") or anyofterms(name, "Daryl Dixon"))) 
			}
		}
	`

	js := processToFastJSON(t, query)
	require.JSONEq(t,
		`{"me":[{"friend":[{"count":1}],"gender":"female","name":"Michonne"}]}`,
		js)
}

func TestToFastJSONFilterOrFirstNegative(t *testing.T) {
	populateGraph(t)
	// When negative first/count is specified, we ignore offset and returns the last
	// few number of items.
	query := `
		{
			me(id:0x01) {
				name
				gender
				friend(first:-1, offset:0) @filter(anyofterms(name, "Andrea") or anyofterms(name, "Glenn Rhee") or anyofterms(name, "Daryl Dixon")) {
					name
				}
			}
		}
	`

	js := processToFastJSON(t, query)
	require.JSONEq(t,
		`{"me":[{"friend":[{"name":"Andrea"}],"gender":"female","name":"Michonne"}]}`,
		js)
}

func TestToFastJSONFilterNot1(t *testing.T) {
	populateGraph(t)
	query := `
		{
			me(id:0x01) {
				name
				gender
				friend @filter(not anyofterms(name, "Andrea rick")) {
					name
				}
			}
		}
	`

	js := processToFastJSON(t, query)
	require.JSONEq(t,
		`{"me":[{"gender":"female","name":"Michonne","friend":[{"name":"Glenn Rhee"},{"name":"Daryl Dixon"}]}]}`, js)
}

func TestToFastJSONFilterNot2(t *testing.T) {
	populateGraph(t)
	query := `
		{
			me(id:0x01) {
				name
				gender
				friend @filter(not anyofterms(name, "Andrea") and anyofterms(name, "Glenn Andrea")) {
					name
				}
			}
		}
	`

	js := processToFastJSON(t, query)
	require.JSONEq(t,
		`{"me":[{"gender":"female","name":"Michonne","friend":[{"name":"Glenn Rhee"}]}]}`, js)
}

func TestToFastJSONFilterNot3(t *testing.T) {
	populateGraph(t)
	query := `
		{
			me(id:0x01) {
				name
				gender
				friend @filter(not (anyofterms(name, "Andrea") or anyofterms(name, "Glenn Rick Andrea"))) {
					name
				}
			}
		}
	`

	js := processToFastJSON(t, query)
	require.JSONEq(t,
		`{"me":[{"gender":"female","name":"Michonne","friend":[{"name":"Daryl Dixon"}]}]}`, js)
}

func TestToFastJSONFilterAnd(t *testing.T) {
	populateGraph(t)
	query := `
		{
			me(id:0x01) {
				name
				gender
				friend @filter(anyofterms(name, "Andrea") and anyofterms(name, "SomethingElse Rhee")) {
					name
				}
			}
		}
	`

	js := processToFastJSON(t, query)
	require.EqualValues(t,
		`{"me":[{"gender":"female","name":"Michonne"}]}`, js)
}

func TestCountReverseFunc(t *testing.T) {
	populateGraph(t)
	posting.CommitLists(10, 1)
	time.Sleep(100 * time.Millisecond)
	query := `
		{
			me(func: geq(count(~friend), 2)) {
				name
				count(~friend)
			}
		}
	`
	js := processToFastJSON(t, query)
	require.JSONEq(t,
		`{"me":[{"name":"Glenn Rhee","~friend":[{"count":2}]}]}`,
		js)
}

func TestCountReverseFilter(t *testing.T) {
	populateGraph(t)
	query := `
		{
			me(func: anyofterms(name, "Glenn Michonne Rick")) @filter(geq(count(~friend), 2)) {
				name
				count(~friend)
			}
		}
	`
	js := processToFastJSON(t, query)
	require.JSONEq(t,
		`{"me":[{"name":"Glenn Rhee","~friend":[{"count":2}]}]}`,
		js)
}

func TestCountReverse(t *testing.T) {
	populateGraph(t)
	query := `
		{
			me(id:0x18) {
				name
				count(~friend)
			}
		}
	`
	js := processToFastJSON(t, query)
	require.JSONEq(t,
		`{"me":[{"name":"Glenn Rhee","~friend":[{"count":2}]}]}`,
		js)
}

func TestToFastJSONReverse(t *testing.T) {
	populateGraph(t)
	query := `
		{
			me(id:0x18) {
				name
				~friend {
					name
					gender
					alive
				}
			}
		}
	`
	js := processToFastJSON(t, query)
	require.JSONEq(t,
		`{"me":[{"name":"Glenn Rhee","~friend":[{"alive":true,"gender":"female","name":"Michonne"},{"alive": false, "name":"Andrea"}]}]}`,
		js)
}

func TestToFastJSONReverseFilter(t *testing.T) {
	populateGraph(t)
	query := `
		{
			me(id:0x18) {
				name
				~friend @filter(allofterms(name, "Andrea")) {
					name
					gender
				}
			}
		}
	`
	js := processToFastJSON(t, query)
	require.JSONEq(t,
		`{"me":[{"name":"Glenn Rhee","~friend":[{"name":"Andrea"}]}]}`,
		js)
}

func TestToFastJSONReverseDelSet(t *testing.T) {
	populateGraph(t)
	delEdgeToUID(t, "friend", 1, 24)       // Delete Michonne.
	delEdgeToUID(t, "friend", 23, 24)      // Ignored.
	addEdgeToUID(t, "friend", 25, 24, nil) // Add Daryl.

	query := `
		{
			me(id:0x18) {
				name
				~friend {
					name
					gender
				}
			}
		}
	`
	js := processToFastJSON(t, query)
	require.JSONEq(t,
		`{"me":[{"name":"Glenn Rhee","~friend":[{"name":"Daryl Dixon"},{"name":"Andrea"}]}]}`,
		js)
}

func TestToFastJSONReverseDelSetCount(t *testing.T) {
	populateGraph(t)
	delEdgeToUID(t, "friend", 1, 24)       // Delete Michonne.
	delEdgeToUID(t, "friend", 23, 24)      // Ignored.
	addEdgeToUID(t, "friend", 25, 24, nil) // Add Daryl.

	query := `
		{
			me(id:0x18) {
				name
				count(~friend)
			}
		}
	`
	js := processToFastJSON(t, query)
	require.JSONEq(t,
		`{"me":[{"name":"Glenn Rhee","~friend":[{"count":2}]}]}`,
		js)
}

func getProperty(properties []*graphp.Property, prop string) *graphp.Value {
	for _, p := range properties {
		if p.Prop == prop {
			return p.Value
		}
	}
	return nil
}

func TestToProto(t *testing.T) {
	populateGraph(t)
	query := `
		{
			me(id:0x1) {
				_xid_
				name
				gender
				alive
				friend {
					name
				}
			}
		}
  `
	pb := processToPB(t, query, true)
	require.EqualValues(t,
		`attribute: "_root_"
children: <
  uid: 1
  xid: "mich"
  attribute: "me"
  properties: <
    prop: "name"
    value: <
      str_val: "Michonne"
    >
  >
  properties: <
    prop: "gender"
    value: <
      default_val: "female"
    >
  >
  properties: <
    prop: "alive"
    value: <
      bool_val: true
    >
  >
  children: <
    uid: 23
    attribute: "friend"
    properties: <
      prop: "name"
      value: <
        str_val: "Rick Grimes"
      >
    >
  >
  children: <
    uid: 24
    attribute: "friend"
    properties: <
      prop: "name"
      value: <
        str_val: "Glenn Rhee"
      >
    >
  >
  children: <
    uid: 25
    attribute: "friend"
    properties: <
      prop: "name"
      value: <
        str_val: "Daryl Dixon"
      >
    >
  >
  children: <
    uid: 31
    attribute: "friend"
    properties: <
      prop: "name"
      value: <
        str_val: "Andrea"
      >
    >
  >
  children: <
    uid: 101
    attribute: "friend"
  >
>
`, proto.MarshalTextString(pb[0]))

}

func TestToProtoFilter(t *testing.T) {
	populateGraph(t)
	// Alright. Now we have everything set up. Let's create the query.
	query := `
		{
			me(id:0x01) {
				name
				gender
				friend @filter(anyofterms(name, "Andrea")) {
					name
				}
			}
		}
	`

	pb := processToPB(t, query, false)
	expectedPb := `attribute: "_root_"
children: <
  attribute: "me"
  properties: <
    prop: "name"
    value: <
      str_val: "Michonne"
    >
  >
  properties: <
    prop: "gender"
    value: <
      default_val: "female"
    >
  >
  children: <
    attribute: "friend"
    properties: <
      prop: "name"
      value: <
        str_val: "Andrea"
      >
    >
  >
>
`
	require.EqualValues(t, expectedPb, proto.MarshalTextString(pb[0]))
}

func TestToProtoFilterOr(t *testing.T) {
	populateGraph(t)
	// Alright. Now we have everything set up. Let's create the query.
	query := `
		{
			me(id:0x01) {
				name
				gender
				friend @filter(anyofterms(name, "Andrea") or anyofterms(name, "Glenn Rhee")) {
					name
				}
			}
		}
	`

	pb := processToPB(t, query, false)
	expectedPb := `attribute: "_root_"
children: <
  attribute: "me"
  properties: <
    prop: "name"
    value: <
      str_val: "Michonne"
    >
  >
  properties: <
    prop: "gender"
    value: <
      default_val: "female"
    >
  >
  children: <
    attribute: "friend"
    properties: <
      prop: "name"
      value: <
        str_val: "Glenn Rhee"
      >
    >
  >
  children: <
    attribute: "friend"
    properties: <
      prop: "name"
      value: <
        str_val: "Andrea"
      >
    >
  >
>
`
	require.EqualValues(t, expectedPb, proto.MarshalTextString(pb[0]))
}

func TestToProtoFilterAnd(t *testing.T) {
	populateGraph(t)
	// Alright. Now we have everything set up. Let's create the query.
	query := `
		{
			me(id:0x01) {
				name
				gender
				friend @filter(anyofterms(name, "Andrea") and anyofterms(name, "Glenn Rhee")) {
					name
				}
			}
		}
	`

	pb := processToPB(t, query, false)
	expectedPb := `attribute: "_root_"
children: <
  attribute: "me"
  properties: <
    prop: "name"
    value: <
      str_val: "Michonne"
    >
  >
  properties: <
    prop: "gender"
    value: <
      default_val: "female"
    >
  >
>
`
	require.EqualValues(t, expectedPb, proto.MarshalTextString(pb[0]))
}

// Test sorting / ordering by dob.
func TestToFastJSONOrder(t *testing.T) {
	populateGraph(t)
	query := `
		{
			me(id:0x01) {
				name
				gender
				friend(orderasc: dob) {
					name
					dob
				}
			}
		}
	`

	js := processToFastJSON(t, query)
	require.EqualValues(t,
		`{"me":[{"friend":[{"dob":"1901-01-15","name":"Andrea"},{"dob":"1909-01-10","name":"Daryl Dixon"},{"dob":"1909-05-05","name":"Glenn Rhee"},{"dob":"1910-01-02","name":"Rick Grimes"}],"gender":"female","name":"Michonne"}]}`,
		js)
}

// Test sorting / ordering by dob.
func TestToFastJSONOrderDesc(t *testing.T) {
	populateGraph(t)
	query := `
		{
			me(id:0x01) {
				name
				gender
				friend(orderdesc: dob) {
					name
					dob
				}
			}
		}
	`

	js := processToFastJSON(t, query)
	require.JSONEq(t,
		`{"me":[{"friend":[{"dob":"1910-01-02","name":"Rick Grimes"},{"dob":"1909-05-05","name":"Glenn Rhee"},{"dob":"1909-01-10","name":"Daryl Dixon"},{"dob":"1901-01-15","name":"Andrea"}],"gender":"female","name":"Michonne"}]}`,
		string(js))
}

// Test sorting / ordering by dob.
func TestToFastJSONOrderDesc_pawan(t *testing.T) {
	populateGraph(t)
	query := `
		{
			me(id:0x01) {
				name
				gender
				friend(orderdesc: film.film.initial_release_date) {
					name
					film.film.initial_release_date
				}
			}
		}
	`

	js := processToFastJSON(t, query)
	require.JSONEq(t,
		`{"me":[{"friend":[{"film.film.initial_release_date":"1929-01-10","name":"Daryl Dixon"},{"film.film.initial_release_date":"1909-05-05","name":"Glenn Rhee"},{"film.film.initial_release_date":"1900-01-02","name":"Rick Grimes"},{"film.film.initial_release_date":"1801-01-15","name":"Andrea"}],"gender":"female","name":"Michonne"}]}`,
		string(js))
}

// Test sorting / ordering by dob.
func TestToFastJSONOrderDedup(t *testing.T) {
	populateGraph(t)
	query := `
		{
			me(id:0x01) {
				name
				gender
				friend(orderasc: name) {
					name
					dob
				}
			}
		}
	`

	js := processToFastJSON(t, query)
	require.EqualValues(t,
		`{"me":[{"friend":[{"dob":"1901-01-15","name":"Andrea"},{"dob":"1909-01-10","name":"Daryl Dixon"},{"dob":"1909-05-05","name":"Glenn Rhee"},{"dob":"1910-01-02","name":"Rick Grimes"}],"gender":"female","name":"Michonne"}]}`,
		js)
}

// Test sorting / ordering by dob and count.
func TestToFastJSONOrderDescCount(t *testing.T) {
	populateGraph(t)
	query := `
		{
			me(id:0x01) {
				name
				gender
				count(friend @filter(anyofterms(name, "Rick")) (orderasc: dob)) 
			}
		}
	`

	js := processToFastJSON(t, query)
	require.JSONEq(t,
		`{"me":[{"friend":[{"count":1}],"gender":"female","name":"Michonne"}]}`,
		string(js))
}

// Test sorting / ordering by dob.
func TestToFastJSONOrderOffset(t *testing.T) {
	populateGraph(t)
	query := `
		{
			me(id:0x01) {
				name
				gender
				friend(orderasc: dob, offset: 2) {
					name
				}
			}
		}
	`

	js := processToFastJSON(t, query)
	require.JSONEq(t,
		`{"me":[{"friend":[{"name":"Glenn Rhee"},{"name":"Rick Grimes"}],"gender":"female","name":"Michonne"}]}`,
		js)
}

// Test sorting / ordering by dob.
func TestToFastJSONOrderOffsetCount(t *testing.T) {
	populateGraph(t)
	query := `
		{
			me(id:0x01) {
				name
				gender
				friend(orderasc: dob, offset: 2, first: 1) {
					name
				}
			}
		}
	`

	js := processToFastJSON(t, query)
	require.JSONEq(t,
		`{"me":[{"friend":[{"name":"Glenn Rhee"}],"gender":"female","name":"Michonne"}]}`,
		js)
}

// Mocking Subgraph and Testing fast-json with it.
func ageSg(uidMatrix []*taskp.List, srcUids *taskp.List, ages []uint64) *SubGraph {
	var as []*taskp.Value
	for _, a := range ages {
		bs := make([]byte, 4)
		binary.LittleEndian.PutUint64(bs, a)
		as = append(as, &taskp.Value{[]byte(bs), 2})
	}

	return &SubGraph{
		Attr:      "age",
		uidMatrix: uidMatrix,
		SrcUIDs:   srcUids,
		values:    as,
		Params:    params{isDebug: false, GetUID: true},
	}
}
func nameSg(uidMatrix []*taskp.List, srcUids *taskp.List, names []string) *SubGraph {
	var ns []*taskp.Value
	for _, n := range names {
		ns = append(ns, &taskp.Value{[]byte(n), 0})
	}
	return &SubGraph{
		Attr:      "name",
		uidMatrix: uidMatrix,
		SrcUIDs:   srcUids,
		values:    ns,
		Params:    params{isDebug: false, GetUID: true},
	}

}
func friendsSg(uidMatrix []*taskp.List, srcUids *taskp.List, friends []*SubGraph) *SubGraph {
	return &SubGraph{
		Attr:      "friend",
		uidMatrix: uidMatrix,
		SrcUIDs:   srcUids,
		Params:    params{isDebug: false, GetUID: true},
		Children:  friends,
	}
}
func rootSg(uidMatrix []*taskp.List, srcUids *taskp.List, names []string, ages []uint64) *SubGraph {
	nameSg := nameSg(uidMatrix, srcUids, names)
	ageSg := ageSg(uidMatrix, srcUids, ages)

	return &SubGraph{
		Children:  []*SubGraph{nameSg, ageSg},
		Params:    params{isDebug: false, GetUID: true},
		SrcUIDs:   srcUids,
		uidMatrix: uidMatrix,
	}
}

// Test sorting / ordering by dob.
func TestToProtoOrder(t *testing.T) {
	populateGraph(t)
	query := `
		{
			me(id:0x01) {
				name
				gender
				friend(orderasc: dob) {
					name
				}
			}
		}
	`

	pb := processToPB(t, query, false)
	expectedPb := `attribute: "_root_"
children: <
  attribute: "me"
  properties: <
    prop: "name"
    value: <
      str_val: "Michonne"
    >
  >
  properties: <
    prop: "gender"
    value: <
      default_val: "female"
    >
  >
  children: <
    attribute: "friend"
    properties: <
      prop: "name"
      value: <
        str_val: "Andrea"
      >
    >
  >
  children: <
    attribute: "friend"
    properties: <
      prop: "name"
      value: <
        str_val: "Daryl Dixon"
      >
    >
  >
  children: <
    attribute: "friend"
    properties: <
      prop: "name"
      value: <
        str_val: "Glenn Rhee"
      >
    >
  >
  children: <
    attribute: "friend"
    properties: <
      prop: "name"
      value: <
        str_val: "Rick Grimes"
      >
    >
  >
>
`
	require.EqualValues(t, expectedPb, proto.MarshalTextString(pb[0]))
}

// Test sorting / ordering by dob.
func TestToProtoOrderCount(t *testing.T) {
	populateGraph(t)
	query := `
		{
			me(id:0x01) {
				name
				gender
				friend(orderasc: dob, first: 2) {
					name
				}
			}
		}
	`

	pb := processToPB(t, query, false)
	expectedPb := `attribute: "_root_"
children: <
  attribute: "me"
  properties: <
    prop: "name"
    value: <
      str_val: "Michonne"
    >
  >
  properties: <
    prop: "gender"
    value: <
      default_val: "female"
    >
  >
  children: <
    attribute: "friend"
    properties: <
      prop: "name"
      value: <
        str_val: "Andrea"
      >
    >
  >
  children: <
    attribute: "friend"
    properties: <
      prop: "name"
      value: <
        str_val: "Daryl Dixon"
      >
    >
  >
>
`
	require.EqualValues(t, expectedPb, proto.MarshalTextString(pb[0]))
}

// Test sorting / ordering by dob.
func TestToProtoOrderOffsetCount(t *testing.T) {
	populateGraph(t)
	query := `
		{
			me(id:0x01) {
				name
				gender
				friend(orderasc: dob, first: 2, offset: 1) {
					name
				}
			}
		}
	`

	pb := processToPB(t, query, false)
	expectedPb := `attribute: "_root_"
children: <
  attribute: "me"
  properties: <
    prop: "name"
    value: <
      str_val: "Michonne"
    >
  >
  properties: <
    prop: "gender"
    value: <
      default_val: "female"
    >
  >
  children: <
    attribute: "friend"
    properties: <
      prop: "name"
      value: <
        str_val: "Daryl Dixon"
      >
    >
  >
  children: <
    attribute: "friend"
    properties: <
      prop: "name"
      value: <
        str_val: "Glenn Rhee"
      >
    >
  >
>
`
	require.EqualValues(t, expectedPb, proto.MarshalTextString(pb[0]))
}

func TestSchema1(t *testing.T) {
	populateGraph(t)
	// Alright. Now we have everything set up. Let's create the query.
	query := `
		{
			person(id:0x01) {
				name
				age
				address
				alive
				survival_rate
				friend {
					name
					address
					age
				}
			}
		}
	`
	js := processToFastJSON(t, query)
	require.JSONEq(t,
		`{"person":[{"address":"31, 32 street, Jupiter","age":38,"alive":true,"friend":[{"address":"21, mark street, Mars","age":15,"name":"Rick Grimes"},{"name":"Glenn Rhee","age":15},{"age":17,"name":"Daryl Dixon"},{"age":19,"name":"Andrea"}],"name":"Michonne","survival_rate":98.990000}]}`, js)
}

func TestMultiQuery(t *testing.T) {
	populateGraph(t)
	query := `
		{
			me(func:anyofterms(name, "Michonne")) {
				name
				gender
			}

			you(func:anyofterms(name, "Andrea")) {
				name
			}
		}
  `
	js := processToFastJSON(t, query)
	require.JSONEq(t, `{"me":[{"gender":"female","name":"Michonne"}],"you":[{"name":"Andrea"},{"name":"Andrea With no friends"}]}`, js)
}

func TestMultiQueryError1(t *testing.T) {
	populateGraph(t)
	query := `
    {
			me(func:anyofterms(name, "Michonne")) {
        name
        gender

			you(func:anyofterms(name, "Andrea")) {
        name
      }
    }
  `
	_, err := gql.Parse(query)
	require.Error(t, err)
}

func TestMultiQueryError2(t *testing.T) {
	populateGraph(t)
	query := `
    {
      me(anyofterms(name, "Michonne")) {
        name
        gender
			}
		}

      you(anyofterms(name, "Andrea")) {
        name
      }
    }
  `
	_, err := gql.Parse(query)
	require.Error(t, err)
}

func TestGenerator(t *testing.T) {
	populateGraph(t)
	query := `
    {
			me(func:anyofterms(name, "Michonne")) {
        name
        gender
      }
    }
  `
	js := processToFastJSON(t, query)
	require.JSONEq(t, `{"me":[{"gender":"female","name":"Michonne"}]}`, js)
}

func TestGeneratorMultiRootMultiQueryRootVar(t *testing.T) {
	populateGraph(t)
	query := `
    {
			friend as var(func:anyofterms(name, "Michonne Rick Glenn")) {
      	name
			}

			you(id: var(friend)) {
				name
			}
    }
  `
	js := processToFastJSON(t, query)
	require.JSONEq(t, `{"you":[{"name":"Michonne"},{"name":"Rick Grimes"},{"name":"Glenn Rhee"}]}`, js)
}

func TestGeneratorMultiRootMultiQueryVarFilter(t *testing.T) {
	populateGraph(t)
	query := `
    {
			f as var(func:anyofterms(name, "Michonne Rick Glenn")) {
      	name
			}

			you(func:anyofterms(name, "Michonne")) {
				friend @filter(var(f)) {
					name
				}
			}
    }
  `
	js := processToFastJSON(t, query)
	require.JSONEq(t, `{"you":[{"friend":[{"name":"Rick Grimes"}, {"name":"Glenn Rhee"}]}]}`, js)
}

func TestGeneratorMultiRootMultiQueryRootVarFilter(t *testing.T) {
	populateGraph(t)
	query := `
    {
			friend as var(func:anyofterms(name, "Michonne Rick Glenn")) {
			}

			you(func:anyofterms(name, "Michonne Andrea Glenn")) @filter(var(friend)) {
				name
			}
    }
  `
	js := processToFastJSON(t, query)
	require.JSONEq(t, `{"you":[{"name":"Michonne"}, {"name":"Glenn Rhee"}]}`, js)
}

func TestGeneratorMultiRootMultiQuery(t *testing.T) {
	populateGraph(t)
	query := `
    {
			me(func:anyofterms(name, "Michonne Rick Glenn")) {
        name
      }

			you(id:[1, 23, 24]) {
				name
			}
    }
  `
	js := processToFastJSON(t, query)
	require.JSONEq(t, `{"me":[{"name":"Michonne"},{"name":"Rick Grimes"},{"name":"Glenn Rhee"}], "you":[{"name":"Michonne"},{"name":"Rick Grimes"},{"name":"Glenn Rhee"}]}`, js)
}

func TestGeneratorMultiRootVarOrderOffset(t *testing.T) {
	populateGraph(t)
	query := `
    {
			L as var(func:anyofterms(name, "Michonne Rick Glenn"), orderasc: dob, offset:2) {
        name
      }

			me(id: var(L)) {
			 name
			}
    }
  `
	js := processToFastJSON(t, query)
	require.JSONEq(t, `{"me":[{"name":"Rick Grimes"}]}`, js)
}

func TestGeneratorMultiRootVarOrderOffset1(t *testing.T) {
	populateGraph(t)
	query := `
    {
			me(func:anyofterms(name, "Michonne Rick Glenn"), orderasc: dob, offset:2) {
        name
      }
    }
  `
	js := processToFastJSON(t, query)
	require.JSONEq(t, `{"me":[{"name":"Rick Grimes"}]}`, js)
}

func TestGeneratorMultiRootOrderOffset(t *testing.T) {
	populateGraph(t)
	query := `
    {
			L as var(func:anyofterms(name, "Michonne Rick Glenn")) {
        name
      }
			me(id: var(L), orderasc: dob, offset:2) {
        name
      }
    }
  `
	js := processToFastJSON(t, query)
	require.JSONEq(t, `{"me":[{"name":"Rick Grimes"}]}`, js)
}

func TestGeneratorMultiRootOrderdesc(t *testing.T) {
	populateGraph(t)
	query := `
    {
			me(func:anyofterms(name, "Michonne Rick Glenn"), orderdesc: dob) {
        name
      }
    }
  `
	js := processToFastJSON(t, query)
	require.JSONEq(t, `{"me":[{"name":"Rick Grimes"},{"name":"Michonne"},{"name":"Glenn Rhee"}]}`, js)
}

func TestGeneratorMultiRootOrder(t *testing.T) {
	populateGraph(t)
	query := `
    {
			me(func:anyofterms(name, "Michonne Rick Glenn"), orderasc: dob) {
        name
      }
    }
  `
	js := processToFastJSON(t, query)
	require.JSONEq(t, `{"me":[{"name":"Glenn Rhee"},{"name":"Michonne"},{"name":"Rick Grimes"}]}`, js)
}

func TestGeneratorMultiRootOffset(t *testing.T) {
	populateGraph(t)
	query := `
    {
			me(func:anyofterms(name, "Michonne Rick Glenn"), offset: 1) {
        name
      }
    }
  `
	js := processToFastJSON(t, query)
	require.JSONEq(t, `{"me":[{"name":"Rick Grimes"},{"name":"Glenn Rhee"}]}`, js)
}

func TestGeneratorMultiRoot(t *testing.T) {
	populateGraph(t)
	query := `
    {
			me(func:anyofterms(name, "Michonne Rick Glenn")) {
        name
      }
    }
  `
	js := processToFastJSON(t, query)
	require.JSONEq(t, `{"me":[{"name":"Michonne"},{"name":"Rick Grimes"},{"name":"Glenn Rhee"}]}`, js)
}

func TestRootList(t *testing.T) {
	populateGraph(t)
	query := `{
	me(id:[1, 23, 24]) {
		name
	}
}`
	js := processToFastJSON(t, query)
	require.JSONEq(t, `{"me":[{"name":"Michonne"},{"name":"Rick Grimes"},{"name":"Glenn Rhee"}]}`, js)
}

func TestRootList1(t *testing.T) {
	populateGraph(t)
	query := `{
	me(id:[0x01, 23, 24, a.bc]) {
		name
	}
}`
	js := processToFastJSON(t, query)
	require.JSONEq(t, `{"me":[{"name":"Michonne"},{"name":"Rick Grimes"},{"name":"Glenn Rhee"},{"name":"Alice"}]}`, js)
}

func TestRootList2(t *testing.T) {
	populateGraph(t)
	query := `{
	me(id:[0x01, 23, a.bc, 24]) {
		name
	}
}`
	js := processToFastJSON(t, query)
	require.JSONEq(t, `{"me":[{"name":"Michonne"},{"name":"Rick Grimes"},{"name":"Alice"},{"name":"Glenn Rhee"}]}`, js)
}

func TestGeneratorMultiRootFilter1(t *testing.T) {
	populateGraph(t)
	query := `
    {
			me(func:anyofterms(name, "Daryl Rick Glenn")) @filter(leq(dob, 1909-01-10)) {
        name
      }
    }
  `
	js := processToFastJSON(t, query)
	require.JSONEq(t, `{"me":[{"name":"Daryl Dixon"}]}`, js)
}

func TestGeneratorMultiRootFilter2(t *testing.T) {
	populateGraph(t)
	query := `
    {
			me(func:anyofterms(name, "Michonne Rick Glenn")) @filter(geq(dob, 1909-01-10)) {
        name
      }
    }
  `
	js := processToFastJSON(t, query)
	require.JSONEq(t, `{"me":[{"name":"Michonne"},{"name":"Rick Grimes"},{"name":"Glenn Rhee"}]}`, js)
}

func TestGeneratorMultiRootFilter3(t *testing.T) {
	populateGraph(t)
	query := `
    {
			me(func:anyofterms(name, "Michonne Rick Glenn")) @filter(anyofterms(name, "Glenn") and geq(dob, 1909-01-10)) {
        name
      }
    }
  `
	js := processToFastJSON(t, query)
	require.JSONEq(t, `{"me":[{"name":"Glenn Rhee"}]}`, js)
}

func TestGeneratorRootFilterOnCountGt(t *testing.T) {
	populateGraph(t)
	query := `
                {
                        me(func:anyofterms(name, "Michonne Rick")) @filter(gt(count(friend), 2)) {
                                name
                        }
                }
        `
	_, err := gql.Parse(query)
	require.NoError(t, err)

	js := processToFastJSON(t, query)
	require.JSONEq(t, `{"me":[{"name":"Michonne"}]}`, js)
}

func TestGeneratorRootFilterOnCountLeq(t *testing.T) {
	populateGraph(t)
	query := `
                {
                        me(func:anyofterms(name, "Michonne Rick")) @filter(leq(count(friend), 2)) {
                                name
                        }
                }
        `
	_, err := gql.Parse(query)
	require.NoError(t, err)

	js := processToFastJSON(t, query)
	require.JSONEq(t, `{"me":[{"name":"Rick Grimes"}]}`, js)
}

func TestGeneratorRootFilterOnCountChildLevel(t *testing.T) {
	populateGraph(t)
	query := `
                {
                        me(id:23) {
                                name
                                friend @filter(gt(count(friend), 2)) {
                                        name
                                }
                        }
                }
        `
	_, err := gql.Parse(query)
	require.NoError(t, err)

	js := processToFastJSON(t, query)
	require.JSONEq(t, `{"me":[{"friend":[{"name":"Michonne"}],"name":"Rick Grimes"}]}`, js)
}

func TestGeneratorRootFilterOnCountWithAnd(t *testing.T) {
	populateGraph(t)
	query := `
                {
                        me(id:23) {
                                name
                                friend @filter(gt(count(friend), 4) and lt(count(friend), 100)) {
                                        name
                                }
                        }
                }
        `
	_, err := gql.Parse(query)
	require.NoError(t, err)

	js := processToFastJSON(t, query)
	require.JSONEq(t, `{"me":[{"friend":[{"name":"Michonne"}],"name":"Rick Grimes"}]}`, js)
}

func TestGeneratorRootFilterOnCountError1(t *testing.T) {
	populateGraph(t)
	// only cmp(count(attr), int) is valid, 'max'/'min'/'sum' not supported
	query := `
                {
                        me(func:anyofterms(name, "Michonne Rick")) @filter(gt(count(friend), "invalid")) {
                                name
                        }
                }
        `
	res, err := gql.Parse(query)
	require.NoError(t, err)

	var l Latency
	_, queryErr := ProcessQuery(context.Background(), res, &l)
	require.NotNil(t, queryErr)
}

func TestGeneratorRootFilterOnCountError2(t *testing.T) {
	populateGraph(t)
	// missing digits
	query := `
                {
                        me(func:anyofterms(name, "Michonne Rick")) @filter(gt(count(friend))) {
                                name
                        }
                }
        `
	res, err := gql.Parse(query)
	require.NoError(t, err)

	var l Latency
	_, queryErr := ProcessQuery(context.Background(), res, &l)
	require.NotNil(t, queryErr)
}

func TestGeneratorRootFilterOnCountError3(t *testing.T) {
	populateGraph(t)
	// to much args
	query := `
                {
                        me(func:anyofterms(name, "Michonne Rick")) @filter(gt(count(friend), 2, 4)) {
                                name
                        }
                }
        `
	res, err := gql.Parse(query)
	require.NoError(t, err)

	var l Latency
	_, queryErr := ProcessQuery(context.Background(), res, &l)
	require.Error(t, queryErr)
}

func TestToProtoMultiRoot(t *testing.T) {
	populateGraph(t)
	query := `
    {
			me(func:anyofterms(name, "Michonne Rick Glenn")) {
        name
      }
    }
  `

	pb := processToPB(t, query, false)
	expectedPb := `attribute: "_root_"
children: <
  attribute: "me"
  properties: <
    prop: "name"
    value: <
      str_val: "Michonne"
    >
  >
>
children: <
  attribute: "me"
  properties: <
    prop: "name"
    value: <
      str_val: "Rick Grimes"
    >
  >
>
children: <
  attribute: "me"
  properties: <
    prop: "name"
    value: <
      str_val: "Glenn Rhee"
    >
  >
>
`
	require.EqualValues(t, expectedPb, proto.MarshalTextString(pb[0]))
}

func TestNearGenerator(t *testing.T) {
	populateGraph(t)
	query := `{
		me(func:near(loc, [1.1,2.0], 5.001)) {
			name
			gender
		}
	}`

	js := processToFastJSON(t, query)
	require.JSONEq(t, `{"me":[{"gender":"female","name":"Michonne"},{"name":"Glenn Rhee"}]}`, string(js))
}

func TestNearGeneratorFilter(t *testing.T) {
	populateGraph(t)
	query := `{
		me(func:near(loc, [1.1,2.0], 5.001)) @filter(allofterms(name, "Michonne")) {
			name
			gender
		}
	}`

	js := processToFastJSON(t, query)
	require.JSONEq(t, `{"me":[{"gender":"female","name":"Michonne"}]}`, string(js))
}

func TestNearGeneratorError(t *testing.T) {
	populateGraph(t)
	query := `{
		me(func:near(loc, [1.1,2.0], -5.0)) {
			name
			gender
		}
	}`

	res, err := gql.Parse(query)
	require.NoError(t, err)

	ctx := context.Background()
	sg, err := ToSubGraph(ctx, res.Query[0])
	require.NoError(t, err)
	sg.DebugPrint("")

	ch := make(chan error)
	go ProcessGraph(ctx, sg, nil, ch)
	err = <-ch
	require.Error(t, err)
}

func TestNearGeneratorErrorMissDist(t *testing.T) {
	populateGraph(t)
	query := `{
		me(func:near(loc, [1.1,2.0])) {
			name
			gender
		}
	}`

	res, err := gql.Parse(query)
	require.NoError(t, err)

	ctx := context.Background()
	sg, err := ToSubGraph(ctx, res.Query[0])
	require.NoError(t, err)
	sg.DebugPrint("")

	ch := make(chan error)
	go ProcessGraph(ctx, sg, nil, ch)
	err = <-ch
	require.Error(t, err)
}

func TestWithinGeneratorError(t *testing.T) {
	populateGraph(t)
	query := `{
		me(func:within(loc, [[0.0,0.0], [2.0,0.0], [1.5, 3.0], [0.0, 2.0], [0.0, 0.0]], 12.2)) {
			name
			gender
		}
	}`

	res, err := gql.Parse(query)
	require.NoError(t, err)

	ctx := context.Background()
	sg, err := ToSubGraph(ctx, res.Query[0])
	require.NoError(t, err)
	sg.DebugPrint("")

	ch := make(chan error)
	go ProcessGraph(ctx, sg, nil, ch)
	err = <-ch
	require.Error(t, err)
}

func TestWithinGenerator(t *testing.T) {
	populateGraph(t)
	query := `{
		me(func:within(loc,  [[0.0,0.0], [2.0,0.0], [1.5, 3.0], [0.0, 2.0], [0.0, 0.0]])) {
			name
		}
	}`

	js := processToFastJSON(t, query)
	require.JSONEq(t, `{"me":[{"name":"Michonne"},{"name":"Glenn Rhee"}]}`, string(js))
}

func TestContainsGenerator(t *testing.T) {
	populateGraph(t)
	query := `{
		me(func:contains(loc, [2.0,0.0])) {
			name
		}
	}`

	js := processToFastJSON(t, query)
	require.JSONEq(t, `{"me":[{"name":"Rick Grimes"}]}`, string(js))
}

func TestContainsGenerator2(t *testing.T) {
	populateGraph(t)
	query := `{
		me(func:contains(loc,  [[1.0,1.0], [1.9,1.0], [1.9, 1.9], [1.0, 1.9], [1.0, 1.0]])) {
			name
		}
	}`

	js := processToFastJSON(t, query)
	require.JSONEq(t, `{"me":[{"name":"Rick Grimes"}]}`, string(js))
}

func TestIntersectsGeneratorError(t *testing.T) {
	populateGraph(t)
	query := `{
		me(func:intersects(loc, [0.0,0.0])) {
			name
		}
	}`

	res, err := gql.Parse(query)
	require.NoError(t, err)

	ctx := context.Background()
	sg, err := ToSubGraph(ctx, res.Query[0])
	require.NoError(t, err)
	sg.DebugPrint("")

	ch := make(chan error)
	go ProcessGraph(ctx, sg, nil, ch)
	err = <-ch
	require.Error(t, err)
}

func TestIntersectsGenerator(t *testing.T) {
	populateGraph(t)
	query := `{
		me(func:intersects(loc, [[0.0,0.0], [2.0,0.0], [1.5, 3.0], [0.0, 2.0], [0.0, 0.0]])) {
			name
		}
	}`

	js := processToFastJSON(t, query)
	require.JSONEq(t, `{"me":[{"name":"Michonne"}, {"name":"Rick Grimes"}, {"name":"Glenn Rhee"}]}`, string(js))
}

func TestToProtoNormalizeDirective(t *testing.T) {
	populateGraph(t)
	query := `
		{
			me(id:0x01) @normalize {
				mn: name
				gender
				friend {
					n: name
					dob
					friend {
						fn : name
					}
				}
			}
		}
	`
	pb := processToPB(t, query, false)
	expectedPb := `attribute: "_root_"
children: <
  properties: <
    prop: "mn"
    value: <
      str_val: "Michonne"
    >
  >
  properties: <
    prop: "n"
    value: <
      str_val: "Rick Grimes"
    >
  >
  properties: <
    prop: "fn"
    value: <
      str_val: "Michonne"
    >
  >
>
children: <
  properties: <
    prop: "mn"
    value: <
      str_val: "Michonne"
    >
  >
  properties: <
    prop: "n"
    value: <
      str_val: "Glenn Rhee"
    >
  >
>
children: <
  properties: <
    prop: "mn"
    value: <
      str_val: "Michonne"
    >
  >
  properties: <
    prop: "n"
    value: <
      str_val: "Daryl Dixon"
    >
  >
  properties: <
    prop: "fn"
    value: <
      str_val: "Glenn Rhee"
    >
  >
>
children: <
  properties: <
    prop: "mn"
    value: <
      str_val: "Michonne"
    >
  >
  properties: <
    prop: "n"
    value: <
      str_val: "Andrea"
    >
  >
  properties: <
    prop: "fn"
    value: <
      str_val: "Glenn Rhee"
    >
  >
>
`
	require.EqualValues(t,
		expectedPb,
		proto.MarshalTextString(pb[0]))
}

func TestNormalizeDirective(t *testing.T) {
	populateGraph(t)
	query := `
		{
			me(id:0x01) @normalize {
				mn: name
				gender
				friend {
					n: name
					dob
					friend {
						fn : name
					}
				}
			}
		}
	`

	js := processToFastJSON(t, query)
	require.EqualValues(t,
		`{"me":[{"fn":"Michonne","mn":"Michonne","n":"Rick Grimes"},{"mn":"Michonne","n":"Glenn Rhee"},{"fn":"Glenn Rhee","mn":"Michonne","n":"Daryl Dixon"},{"fn":"Glenn Rhee","mn":"Michonne","n":"Andrea"}]}`,
		js)
}

func TestSchema(t *testing.T) {
	populateGraph(t)
	query := `
		{
			debug(id:0x1) {
				_xid_
				name
				gender
				alive
				loc
				friend {
					dob
					name
				}
			}
		}
  `
	gr := processToPB(t, query, true)
	require.EqualValues(t, "debug", gr[0].Children[0].Attribute)
	require.EqualValues(t, 1, gr[0].Children[0].Uid)
	require.EqualValues(t, "mich", gr[0].Children[0].Xid)
	require.Len(t, gr[0].Children[0].Properties, 4)

	require.EqualValues(t, "Michonne",
		getProperty(gr[0].Children[0].Properties, "name").GetStrVal())

	g := types.ValueForType(types.GeoID)
	g.Value = getProperty(gr[0].Children[0].Properties, "loc").GetGeoVal()
	g1, err := types.Convert(g, types.StringID)
	x.Check(err)
	require.EqualValues(t, "{'type':'Point','coordinates':[1.1,2]}", string(g1.Value.(string)))

	require.Len(t, gr[0].Children[0].Children, 5)

	child := gr[0].Children[0].Children[0]
	require.EqualValues(t, 23, child.Uid)
	require.EqualValues(t, "friend", child.Attribute)

	require.Len(t, child.Properties, 2)
	require.EqualValues(t, "Rick Grimes",
		getProperty(child.Properties, "name").GetStrVal())
	dob := getProperty(child.Properties, "dob").GetStrVal()
	date, err := time.Parse(time.RFC3339, dob)
	require.NoError(t, err)
	require.EqualValues(t, "1910-01-02 00:00:00 +0000 UTC", date.String())
	require.Empty(t, child.Children)

	child = gr[0].Children[0].Children[4]
	require.EqualValues(t, 101, child.Uid)
	require.EqualValues(t, "friend", child.Attribute)
	require.Empty(t, child.Properties)
	require.Empty(t, child.Children)
}

func runQuery(t *testing.T, gq *gql.GraphQuery) string {
	ctx := context.Background()
	ch := make(chan error)

	sg, err := ToSubGraph(ctx, gq)
	require.NoError(t, err)
	go ProcessGraph(ctx, sg, nil, ch)
	err = <-ch
	require.NoError(t, err)

	var l Latency
	var buf bytes.Buffer
	err = sg.ToFastJSON(&l, &buf, nil)
	require.NoError(t, err)
	return string(buf.Bytes())
}

func TestWithinPoint(t *testing.T) {
	populateGraph(t)
	gq := &gql.GraphQuery{
		Alias: "me",
		Func: &gql.Function{
			Attr: "geometry",
			Name: "near",
			Args: []string{`[-122.082506, 37.4249518]`, "1"},
		},
		Children: []*gql.GraphQuery{{Attr: "name"}},
	}

	mp := runQuery(t, gq)
	expected := `{"me":[{"name":"Googleplex"}]}`
	require.JSONEq(t, expected, mp)
}

func TestWithinPolygon(t *testing.T) {
	populateGraph(t)
	gq := &gql.GraphQuery{
		Alias: "me",
		Func: &gql.Function{Attr: "geometry", Name: "within", Args: []string{
			`[[-122.06, 37.37], [-122.1, 37.36], [-122.12, 37.4], [-122.11, 37.43], [-122.04, 37.43], [-122.06, 37.37]]`},
		},
		Children: []*gql.GraphQuery{{Attr: "name"}},
	}

	mp := runQuery(t, gq)
	expected := `{"me":[{"name":"Googleplex"},{"name":"Shoreline Amphitheater"}]}`
	require.JSONEq(t, expected, mp)
}

func TestContainsPoint(t *testing.T) {
	populateGraph(t)
	gq := &gql.GraphQuery{
		Alias: "me",
		Func: &gql.Function{Attr: "geometry", Name: "contains", Args: []string{
			`[-122.082506, 37.4249518]`},
		},
		Children: []*gql.GraphQuery{{Attr: "name"}},
	}

	mp := runQuery(t, gq)
	expected := `{"me":[{"name":"SF Bay area"},{"name":"Mountain View"}]}`
	require.JSONEq(t, expected, mp)
}

func TestNearPoint(t *testing.T) {
	populateGraph(t)
	gq := &gql.GraphQuery{
		Alias: "me",
		Func: &gql.Function{
			Attr: "geometry",
			Name: "near",
			Args: []string{`[-122.082506, 37.4249518]`, "1000"},
		},
		Children: []*gql.GraphQuery{{Attr: "name"}},
	}

	mp := runQuery(t, gq)
	expected := `{"me":[{"name":"Googleplex"},{"name":"Shoreline Amphitheater"}]}`
	require.JSONEq(t, expected, mp)
}

func TestIntersectsPolygon1(t *testing.T) {
	populateGraph(t)
	gq := &gql.GraphQuery{
		Alias: "me",
		Func: &gql.Function{
			Attr: "geometry",
			Name: "intersects",
			Args: []string{
				`[[-122.06, 37.37], [-122.1, 37.36],
					[-122.12, 37.4], [-122.11, 37.43], [-122.04, 37.43], [-122.06, 37.37]]`,
			},
		},
		Children: []*gql.GraphQuery{{Attr: "name"}},
	}

	mp := runQuery(t, gq)
	expected := `{"me":[{"name":"Googleplex"},{"name":"Shoreline Amphitheater"},
		{"name":"SF Bay area"},{"name":"Mountain View"}]}`
	require.JSONEq(t, expected, mp)
}

func TestIntersectsPolygon2(t *testing.T) {
	populateGraph(t)
	gq := &gql.GraphQuery{
		Alias: "me",
		Func: &gql.Function{
			Attr: "geometry",
			Name: "intersects",
			Args: []string{
				`[[-121.6, 37.1], [-122.4, 37.3],
					[-122.6, 37.8], [-122.5, 38.3], [-121.9, 38], [-121.6, 37.1]]`,
			},
		},
		Children: []*gql.GraphQuery{{Attr: "name"}},
	}

	mp := runQuery(t, gq)
	expected := `{"me":[{"name":"Googleplex"},{"name":"Shoreline Amphitheater"},
			{"name":"San Carlos Airport"},{"name":"SF Bay area"},
			{"name":"Mountain View"},{"name":"San Carlos"}]}`
	require.JSONEq(t, expected, mp)
}

func TestNotExistObject(t *testing.T) {
	populateGraph(t)
	// we haven't set genre(type:uid) for 0x01, should just be ignored
	query := `
                {
                        me(id:0x01) {
                                name
                                gender
                                alive
                                genre
                        }
                }
        `
	js := processToFastJSON(t, query)
	require.EqualValues(t,
		`{"me":[{"alive":true,"gender":"female","name":"Michonne"}]}`,
		js)
}

func TestLangDefault(t *testing.T) {
	populateGraph(t)
	query := `
		{
			me(id:0x1001) {
				name
			}
		}
	`
	js := processToFastJSON(t, query)
	require.JSONEq(t,
		`{"me":[{"name":"Badger"}]}`,
		js)
}

func TestLangMultiple(t *testing.T) {
	populateGraph(t)
	query := `
		{
			me(id:0x1001) {
				name@pl
				name
			}
		}
	`
	js := processToFastJSON(t, query)
	require.JSONEq(t,
		`{"me":[{"name":"Badger","name@pl":"Borsuk europejski"}]}`,
		js)
}

func TestLangSingle(t *testing.T) {
	populateGraph(t)
	query := `
		{
			me(id:0x1001) {
				name@pl
			}
		}
	`
	js := processToFastJSON(t, query)
	require.JSONEq(t,
		`{"me":[{"name@pl":"Borsuk europejski"}]}`,
		js)
}

func TestLangSingleFallback(t *testing.T) {
	populateGraph(t)
	query := `
		{
			me(id:0x1001) {
				name@cn
			}
		}
	`
	js := processToFastJSON(t, query)
	require.JSONEq(t,
		`{"me":[{"name@cn":"Badger"}]}`,
		js)
}

func TestLangMany1(t *testing.T) {
	populateGraph(t)
	query := `
		{
			me(id:0x1001) {
				name@ru:en:fr
			}
		}
	`
	js := processToFastJSON(t, query)
	require.JSONEq(t,
		`{"me":[{"name@ru:en:fr":"Барсук"}]}`,
		js)
}

func TestLangMany2(t *testing.T) {
	populateGraph(t)
	query := `
		{
			me(id:0x1001) {
				name@hu:fi:fr
			}
		}
	`
	js := processToFastJSON(t, query)
	require.JSONEq(t,
		`{"me":[{"name@hu:fi:fr":"Blaireau européen"}]}`,
		js)
}

func TestLangMany3(t *testing.T) {
	populateGraph(t)
	query := `
		{
			me(id:0x1001) {
				name@hu:fr:fi
			}
		}
	`
	js := processToFastJSON(t, query)
	require.JSONEq(t,
		`{"me":[{"name@hu:fr:fi":"Blaireau européen"}]}`,
		js)
}

func TestLangManyFallback(t *testing.T) {
	populateGraph(t)
	query := `
		{
			me(id:0x1001) {
				name@hu:fi:cn
			}
		}
	`
	js := processToFastJSON(t, query)
	require.JSONEq(t,
		`{"me":[{"name@hu:fi:cn":"Badger"}]}`,
		js)
}

func checkSchemaNodes(t *testing.T, expected []*graphp.SchemaNode, actual []*graphp.SchemaNode) {
	sort.Slice(expected, func(i, j int) bool {
		return expected[i].Predicate >= expected[j].Predicate
	})
	sort.Slice(actual, func(i, j int) bool {
		return actual[i].Predicate >= actual[j].Predicate
	})
	require.True(t, reflect.DeepEqual(expected, actual),
		fmt.Sprintf("Expected: %+v, Received: %+v \n", expected, actual))
}

func TestSchemaBlock1(t *testing.T) {
	query := `
		schema {
			type
		}
	`
	actual := processSchemaQuery(t, query)
	expected := []*graphp.SchemaNode{{Predicate: "genre", Type: "uid"},
		{Predicate: "age", Type: "int"}, {Predicate: "name", Type: "string"},
		{Predicate: "film.film.initial_release_date", Type: "date"},
		{Predicate: "loc", Type: "geo"}, {Predicate: "alive", Type: "bool"},
		{Predicate: "shadow_deep", Type: "int"}, {Predicate: "friend", Type: "uid"},
		{Predicate: "geometry", Type: "geo"}, {Predicate: "alias", Type: "string"},
		{Predicate: "dob", Type: "date"}, {Predicate: "survival_rate", Type: "float"}}
	checkSchemaNodes(t, expected, actual)
}

func TestSchemaBlock2(t *testing.T) {
	query := `
		schema(pred: name) {
			index
			reverse
			type
			tokenizer
		}
	`
	actual := processSchemaQuery(t, query)
	expected := []*graphp.SchemaNode{
		{Predicate: "name", Type: "string", Index: true, Tokenizer: []string{"term", "exact"}}}
	checkSchemaNodes(t, expected, actual)
}

func TestSchemaBlock3(t *testing.T) {
	query := `
		schema(pred: age) {
			index
			reverse
			type
			tokenizer
		}
	`
	actual := processSchemaQuery(t, query)
	expected := []*graphp.SchemaNode{{Predicate: "age", Type: "int"}}
	checkSchemaNodes(t, expected, actual)
}

func TestSchemaBlock4(t *testing.T) {
	query := `
		schema(pred: [age, genre, random]) {
			index
			reverse
			type
			tokenizer
		}
	`
	actual := processSchemaQuery(t, query)
	expected := []*graphp.SchemaNode{
		{Predicate: "genre", Type: "uid", Reverse: true}, {Predicate: "age", Type: "int"}}
	checkSchemaNodes(t, expected, actual)
}

func TestSchemaBlock5(t *testing.T) {
	query := `
		schema(pred: name) {
		}
	`
	actual := processSchemaQuery(t, query)
	expected := []*graphp.SchemaNode{
		{Predicate: "name", Type: "string", Index: true, Tokenizer: []string{"term", "exact"}}}
	checkSchemaNodes(t, expected, actual)
}

const schemaStr = `
name:string @index(term, exact) .
alias:string @index(exact, term. fulltext) .
dob:date @index .
film.film.initial_release_date:date @index .
loc:geo @index .
genre:uid @reverse .
survival_rate : float .
alive         : bool @index .
age           : int .
shadow_deep   : int .
friend:uid @reverse .
geometry:geo @index .
`

func TestMain(m *testing.M) {
	x.SetTestRun()
	x.Init()

	dir, err := ioutil.TempDir("", "storetest_")
	x.Check(err)
	defer os.RemoveAll(dir)

	ps, err = store.NewStore(dir)
	x.Check(err)
	defer ps.Close()

	group.ParseGroupConfig("")
	schema.Init(ps)
	posting.Init(ps)
	worker.Init(ps)

	dir2, err := ioutil.TempDir("", "wal_")
	x.Check(err)

	worker.StartRaftNodes(dir2)
	// Load schema after nodes have started
	schema.ParseBytes([]byte(schemaStr), 1)
	defer os.RemoveAll(dir2)

	os.Exit(m.Run())
}

func TestFilterNonIndexedPredicateFail(t *testing.T) {
	populateGraph(t)
	// filtering on non indexing predicate fails
	query := `
		{
			me(id:0x01) {
				friend @filter(leq(age, 30)) {
					_uid_
					name
					age
				}
			}
		}
	`
	_, err := processToFastJsonReq(t, query)
	require.Error(t, err)
}

func TestMultipleSamePredicateInBlockFail(t *testing.T) {
	populateGraph(t)
	// name is asked for two times..
	query := `
		{
			me(id:0x01) {
				name
				friend {
					age
				}
				name
			}
		}
	`
	_, err := processToFastJsonReq(t, query)
	require.Error(t, err)
}

func TestMultipleSamePredicateInBlockFail2(t *testing.T) {
	populateGraph(t)
	// age is asked for two times..
	query := `
		{
			me(id:0x01) {
				friend {
					age
					age
				}
				name
			}
		}
	`
	_, err := processToFastJsonReq(t, query)
	require.Error(t, err)
}

func TestMultipleSamePredicateInBlockFail3(t *testing.T) {
	populateGraph(t)
	// friend is asked for two times..
	query := `
		{
			me(id:0x01) {
				friend {
					age
				}
				friend {
					name
				}
				name
			}
		}
	`
	_, err := processToFastJsonReq(t, query)
	require.Error(t, err)
}

func TestXidInvalidJSON(t *testing.T) {
	populateGraph(t)
	query := `
		{
			me(id:0x01) {
				name
				_xid_
				gender
				alive
				friend {
					_xid_
					random
					name
				}
			}
		}
	`
	js := processToFastJSON(t, query)
	require.JSONEq(t,
		`{"me":[{"_xid_":"mich","alive":true,"friend":[{"name":"Rick Grimes"},{"_xid_":"g\"lenn","name":"Glenn Rhee"},{"name":"Daryl Dixon"},{"name":"Andrea"}],"gender":"female","name":"Michonne"}]}`,
		js)
	m := make(map[string]interface{})
	err := json.Unmarshal([]byte(js), &m)
	require.NoError(t, err)
}

func TestXidInvalidProto(t *testing.T) {
	populateGraph(t)
	query := `
		{
			me(id:0x01) {
				name
				_xid_
				gender
				alive
				friend {
					_xid_
					random
					name
				}
			}
		}
	`
	pb := processToPB(t, query, false)
	expectedPb := `attribute: "_root_"
children: <
  xid: "mich"
  attribute: "me"
  properties: <
    prop: "name"
    value: <
      str_val: "Michonne"
    >
  >
  properties: <
    prop: "gender"
    value: <
      default_val: "female"
    >
  >
  properties: <
    prop: "alive"
    value: <
      bool_val: true
    >
  >
  children: <
    attribute: "friend"
    properties: <
      prop: "name"
      value: <
        str_val: "Rick Grimes"
      >
    >
  >
  children: <
    xid: "g\"lenn"
    attribute: "friend"
    properties: <
      prop: "name"
      value: <
        str_val: "Glenn Rhee"
      >
    >
  >
  children: <
    attribute: "friend"
    properties: <
      prop: "name"
      value: <
        str_val: "Daryl Dixon"
      >
    >
  >
  children: <
    attribute: "friend"
    properties: <
      prop: "name"
      value: <
        str_val: "Andrea"
      >
    >
  >
>
`
	require.EqualValues(t, expectedPb, proto.MarshalTextString(pb[0]))
}

func TestToJSONReverseNegativeFirst(t *testing.T) {
	populateGraph(t)
	query := `
		{
			me(func: allofterms(name, "Andrea")) {
				name
				~friend (first: -1) {
					name
					gender
				}
			}
		}
	`
	js := processToFastJSON(t, query)
	require.JSONEq(t,
		`{"me":[{"name":"Andrea","~friend":[{"gender":"female","name":"Michonne"}]},{"name":"Andrea With no friends"}]}`,
		js)
}

func TestToFastJSONOrderLang(t *testing.T) {
	populateGraph(t)
	query := `
		{
			me(id:0x01) {
				friend(first:2, orderdesc: alias@en:de) {
					alias
				}
			}
		}
	`

	js := processToFastJSON(t, query)
	require.JSONEq(t,
		`{"me":[{"friend":[{"alias":"Zambo Alice"},{"alias":"John Oliver"}]}]}`,
		js)
}

func TestBoolIndexEqRoot1(t *testing.T) {
	populateGraph(t)
	query := `
		{
			me(func: eq(alive, true)) {
				name
				alive
			}
		}
	`
	js := processToFastJSON(t, query)
	require.JSONEq(t,
		`{"me":[{"alive":true,"name":"Michonne"},{"alive":true,"name":"Rick Grimes"}]}`,
		js)
}

func TestBoolIndexEqRoot2(t *testing.T) {
	populateGraph(t)
	query := `
		{
			me(func: eq(alive, false)) {
				name
				alive
			}
		}
	`
	js := processToFastJSON(t, query)
	require.JSONEq(t,
		`{"me":[{"alive":false,"name":"Daryl Dixon"},{"alive":false,"name":"Andrea"}]}`,
		js)
}

func TestBoolIndexGeqRoot(t *testing.T) {
	populateGraph(t)
	q := `
		{
			me(func: geq(alive, true)) {
				name
				alive
				friend {
					name
					alive
				}
			}
		}`
	res, _ := gql.Parse(q)
	var l Latency
	ctx := context.Background()
	_, err := ProcessQuery(ctx, res, &l)
	require.Equal(t, "Only eq operator defined for type bool. Got: geq", err.Error())
}

func TestBoolIndexEqChild(t *testing.T) {
	populateGraph(t)
	query := `
		{
			me(func: eq(alive, true)) {
				name
				alive
				friend @filter(eq(alive, false)) {
					name
					alive
				}
			}
		}
	`
	js := processToFastJSON(t, query)
	require.JSONEq(t,
		`{"me":[{"alive":true,"friend":[{"alive":false,"name":"Daryl Dixon"},{"alive":false,"name":"Andrea"}],"name":"Michonne"},{"alive":true,"name":"Rick Grimes"}]}`,
		js)
}

func TestBoolSort(t *testing.T) {
	populateGraph(t)
	q := `
		{
			me(func: anyofterms(name, "Michonne Andrea Rick"), orderasc: alive) {
				name
				alive
			}
		}
	`
	res, _ := gql.Parse(q)
	var l Latency
	ctx := context.Background()
	_, err := ProcessQuery(ctx, res, &l)
	require.NotNil(t, err)
}<|MERGE_RESOLUTION|>--- conflicted
+++ resolved
@@ -2129,7 +2129,6 @@
 		`{"me":[{"gender":"female","name":"Michonne"}]}`, js)
 }
 
-<<<<<<< HEAD
 func TestInvalidStringIndex(t *testing.T) {
 	// no FTS index defined for name
 	populateGraph(t)
@@ -2166,7 +2165,8 @@
 	js := processToFastJSON(t, query)
 	require.JSONEq(t,
 		`{"me":[{"name":"Michonne", "friend":[{"alias":"Bob Joe"}]}]}`, js)
-=======
+}
+
 func TestFilterRegexError(t *testing.T) {
 	populateGraph(t)
 	query := `
@@ -2192,7 +2192,6 @@
 	go ProcessGraph(ctx, sg, nil, ch)
 	err = <-ch
 	require.Error(t, err)
->>>>>>> 433f065b
 }
 
 func TestFilterRegex1(t *testing.T) {
