/*
 * Copyright 2017 Dgraph Labs, Inc.
 *
 * Licensed under the Apache License, Version 2.0 (the "License");
 * you may not use this file except in compliance with the License.
 * You may obtain a copy of the License at
 *
 * 		http://www.apache.org/licenses/LICENSE-2.0
 *
 * Unless required by applicable law or agreed to in writing, software
 * distributed under the License is distributed on an "AS IS" BASIS,
 * WITHOUT WARRANTIES OR CONDITIONS OF ANY KIND, either express or implied.
 * See the License for the specific language governing permissions and
 * limitations under the License.
 */

package query

import (
	"bytes"
	"context"
	"sort"
	"testing"

	"google.golang.org/grpc/metadata"

	"github.com/stretchr/testify/require"
	geom "github.com/twpayne/go-geom"

	"github.com/dgraph-io/dgraph/gql"
	"github.com/dgraph-io/dgraph/posting"
	"github.com/dgraph-io/dgraph/query/graph"
	"github.com/dgraph-io/dgraph/store"
	"github.com/dgraph-io/dgraph/task"
	"github.com/dgraph-io/dgraph/types"
	"github.com/dgraph-io/dgraph/types/facets"
	"github.com/dgraph-io/dgraph/x"
)

func childAttrs(sg *SubGraph) []string {
	var out []string
	for _, c := range sg.Children {
		out = append(out, c.Attr)
	}
	return out
}

func taskValues(t *testing.T, v []*task.Value) []string {
	out := make([]string, len(v))
	for i, tv := range v {
		out[i] = string(tv.Val)
	}
	return out
}

func addEdge(t *testing.T, attr string, src uint64, edge *task.DirectedEdge) {
	l, _ := posting.GetOrCreate(x.DataKey(attr, src), 0)
	require.NoError(t,
		l.AddMutationWithIndex(context.Background(), edge))
}

func makeFacets(facetKVs map[string]string) (fs []*facets.Facet, err error) {
	if len(facetKVs) == 0 {
		return nil, nil
	}
	allKeys := make([]string, 0, len(facetKVs))
	for k := range facetKVs {
		allKeys = append(allKeys, k)
	}
	sort.Strings(allKeys)

	for _, k := range allKeys {
		v := facetKVs[k]
		typ, err := facets.ValType(v)
		if err != nil {
			return nil, err
		}
		fs = append(fs, &facets.Facet{
			k,
			[]byte(v),
			typ,
		})
	}
	return fs, nil
}

func addEdgeToValue(t *testing.T, attr string, src uint64,
	value string, facetKVs map[string]string) {
<<<<<<< HEAD
	addEdgeToLangValue(t, attr, src, value, "", facetKVs)
}

func addEdgeToLangValue(t *testing.T, attr string, src uint64,
	value, lang string, facetKVs map[string]string) {
=======
	fs, err := makeFacets(facetKVs)
	require.NoError(t, err)
>>>>>>> d3ca306b
	edge := &task.DirectedEdge{
		Value:  []byte(value),
		Lang:   lang,
		Label:  "testing",
		Attr:   attr,
		Entity: src,
		Op:     task.DirectedEdge_SET,
		Facets: fs,
	}
	addEdge(t, attr, src, edge)
}

func addEdgeToTypedValue(t *testing.T, attr string, src uint64,
	typ types.TypeID, value []byte, facetKVs map[string]string) {
	fs, err := makeFacets(facetKVs)
	require.NoError(t, err)
	edge := &task.DirectedEdge{
		Value:     value,
		ValueType: uint32(typ),
		Label:     "testing",
		Attr:      attr,
		Entity:    src,
		Op:        task.DirectedEdge_SET,
		Facets:    fs,
	}
	addEdge(t, attr, src, edge)
}

func addEdgeToUID(t *testing.T, attr string, src uint64,
	dst uint64, facetKVs map[string]string) {
	fs, err := makeFacets(facetKVs)
	require.NoError(t, err)
	edge := &task.DirectedEdge{
		ValueId: dst,
		Label:   "testing",
		Attr:    attr,
		Entity:  src,
		Op:      task.DirectedEdge_SET,
		Facets:  fs,
	}
	addEdge(t, attr, src, edge)
}

func delEdgeToUID(t *testing.T, attr string, src uint64, dst uint64) {
	edge := &task.DirectedEdge{
		ValueId: dst,
		Label:   "testing",
		Attr:    attr,
		Entity:  src,
		Op:      task.DirectedEdge_DEL,
	}
	addEdge(t, attr, src, edge)
}

func addGeoData(t *testing.T, ps *store.Store, uid uint64, p geom.T, name string) {
	value := types.ValueForType(types.BinaryID)
	src := types.ValueForType(types.GeoID)
	src.Value = p
	err := types.Marshal(src, &value)
	require.NoError(t, err)
	addEdgeToTypedValue(t, "geometry", uid, types.GeoID, value.Value.([]byte), nil)
	addEdgeToTypedValue(t, "name", uid, types.StringID, []byte(name), nil)
}

func processToFastJSON(t *testing.T, query string) string {
	res, err := gql.Parse(query)
	require.NoError(t, err)

	var l Latency
	ctx := context.Background()
	sgl, err := ProcessQuery(ctx, res, &l)
	require.NoError(t, err)

	var buf bytes.Buffer
	require.NoError(t, ToJson(&l, sgl, &buf, nil))
	return string(buf.Bytes())
}

func processToPB(t *testing.T, query string, debug bool) *graph.Node {
	res, err := gql.Parse(query)
	require.NoError(t, err)
	var ctx context.Context
	if debug {
		ctx = metadata.NewContext(context.Background(), metadata.Pairs("debug", "true"))
	} else {
		ctx = context.Background()
	}
	sg, err := ToSubGraph(ctx, res.Query[0])
	require.NoError(t, err)

	ch := make(chan error)
	go ProcessGraph(ctx, sg, nil, ch)
	err = <-ch
	require.NoError(t, err)

	var l Latency
	pb, err := sg.ToProtocolBuffer(&l)
	require.NoError(t, err)
	return pb
}<|MERGE_RESOLUTION|>--- conflicted
+++ resolved
@@ -86,16 +86,13 @@
 
 func addEdgeToValue(t *testing.T, attr string, src uint64,
 	value string, facetKVs map[string]string) {
-<<<<<<< HEAD
 	addEdgeToLangValue(t, attr, src, value, "", facetKVs)
 }
 
 func addEdgeToLangValue(t *testing.T, attr string, src uint64,
 	value, lang string, facetKVs map[string]string) {
-=======
 	fs, err := makeFacets(facetKVs)
 	require.NoError(t, err)
->>>>>>> d3ca306b
 	edge := &task.DirectedEdge{
 		Value:  []byte(value),
 		Lang:   lang,
