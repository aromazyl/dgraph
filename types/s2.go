--- conflicted
+++ resolved
@@ -129,13 +129,8 @@
 }
 
 func convertToGeom(str string) (geom.T, error) {
-<<<<<<< HEAD
-	s := strings.Replace(str, " ", "", -1)
+	s := x.WhiteSpace.Replace(str)
 	if len(s) < 5 { // [1,2]
-=======
-	s := x.WhiteSpace.Replace(str)
-	if len(s) < 5 {
->>>>>>> ebc5666a
 		return nil, x.Errorf("Invalid coordinates")
 	}
 	var g geojson.Geometry
