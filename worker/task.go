/*
 * Copyright 2016 DGraph Labs, Inc.
 *
 * Licensed under the Apache License, Version 2.0 (the "License");
 * you may not use this file except in compliance with the License.
 * You may obtain a copy of the License at
 *
 * 		http://www.apache.org/licenses/LICENSE-2.0
 *
 * Unless required by applicable law or agreed to in writing, software
 * distributed under the License is distributed on an "AS IS" BASIS,
 * WITHOUT WARRANTIES OR CONDITIONS OF ANY KIND, either express or implied.
 * See the License for the specific language governing permissions and
 * limitations under the License.
 */

package worker

import (
	"golang.org/x/net/context"
	"strconv"
	"strings"

	"github.com/dgraph-io/dgraph/algo"
	"github.com/dgraph-io/dgraph/group"
	"github.com/dgraph-io/dgraph/posting"
	"github.com/dgraph-io/dgraph/schema"
	"github.com/dgraph-io/dgraph/task"
	"github.com/dgraph-io/dgraph/types"
	"github.com/dgraph-io/dgraph/types/facets"
	"github.com/dgraph-io/dgraph/x"
)

var (
	emptyUIDList task.List
	emptyResult  task.Result
)

// ProcessTaskOverNetwork is used to process the query and get the result from
// the instance which stores posting list corresponding to the predicate in the
// query.
func ProcessTaskOverNetwork(ctx context.Context, q *task.Query) (*task.Result, error) {
	attr := q.Attr
	gid := group.BelongsTo(attr)
	x.Trace(ctx, "attr: %v groupId: %v", attr, gid)

	if groups().ServesGroup(gid) {
		// No need for a network call, as this should be run from within this instance.
		return processTask(q, gid)
	}

	// Send this over the network.
	// TODO: Send the request to multiple servers as described in Jeff Dean's talk.
	addr := groups().AnyServer(gid)
	pl := pools().get(addr)

	conn, err := pl.Get()
	if err != nil {
		return &emptyResult, x.Wrapf(err, "ProcessTaskOverNetwork: while retrieving connection.")
	}
	defer pl.Put(conn)
	x.Trace(ctx, "Sending request to %v", addr)

	c := NewWorkerClient(conn)
	reply, err := c.ServeTask(ctx, q)
	if err != nil {
		x.TraceError(ctx, x.Wrapf(err, "Error while calling Worker.ServeTask"))
		return &emptyResult, err
	}

	x.Trace(ctx, "Reply from server. length: %v Addr: %v Attr: %v",
		len(reply.UidMatrix), addr, attr)
	return reply, nil
}

// convertValue converts the data to the schema.State() type of predicate.
func convertValue(attr, data string) (types.Val, error) {
	// Parse given value and get token. There should be only one token.
	t, err := schema.State().TypeOf(attr)
	if err != nil || !t.IsScalar() {
		return types.Val{}, x.Errorf("Attribute %s is not valid scalar type", attr)
	}

	src := types.Val{types.StringID, []byte(data)}
	dst, err := types.Convert(src, t)
	return dst, err
}

type FuncType int

const (
	NotFn FuncType = iota
	AggregatorFn
	CompareAttrFn
	CompareScalarFn
	GeoFn
	PasswordFn
	StandardFn = 100
)

func parseFuncType(arr []string) (FuncType, string) {
	if len(arr) == 0 {
		return NotFn, ""
	}
	f := strings.ToLower(arr[0])
	switch f {
	case "leq", "geq", "lt", "gt", "eq":
		// gt(release_date, "1990") is 'CompareAttr' which
		//    takes advantage of indexed-attr
		// gt(count(films), 0) is 'CompareScalar', we first do
		//    counting on attr, then compare the result as scalar with int
		if len(arr) > 2 && arr[1] == "count" {
			return CompareScalarFn, f
		}
		return CompareAttrFn, f
	case "min", "max", "sum":
		return AggregatorFn, f
	case "checkpwd":
		return PasswordFn, f
	default:
		if types.IsGeoFunc(f) {
			return GeoFn, f
		}
		return StandardFn, f
	}
}

// processTask processes the query, accumulates and returns the result.
func processTask(q *task.Query, gid uint32) (*task.Result, error) {
	attr := q.Attr

	var tokens []string
	var geoQuery *types.GeoQueryData
	var err error
	var intersectDest bool
	var ineqValue types.Val
	var ineqValueToken string
	var n int
<<<<<<< HEAD
=======
	var threshold int64
>>>>>>> 94a17fdf

	fnType, f := parseFuncType(q.SrcFunc)
	switch fnType {
	case AggregatorFn:
		// confirm agrregator could apply on the attributes
		typ, err := schema.State().TypeOf(attr)
		if err != nil {
			return nil, x.Errorf("Attribute %q is not scalar-type", attr)
		}
		if !CouldApplyAggregatorOn(f, typ) {
			return nil, x.Errorf("Aggregator %q could not apply on %v",
				f, attr)
		}
		n = algo.ListLen(q.Uids)

	case CompareAttrFn:
		if len(q.SrcFunc) != 2 {
			return nil, x.Errorf("Function requires 2 arguments, but got %d %v",
				len(q.SrcFunc), q.SrcFunc)
		}
		ineqValue, err = convertValue(attr, q.SrcFunc[1])
		if err != nil {
			return nil, err
		}
		// Tokenizing RHS value of inequality.
		// TODO(kg): more comments about why we convert to types.BinaryID, and
		// then convert it back to attr type in IndexTokens.
		// the point is IndexTokens need BinaryID type to be passed in
		v := types.ValueForType(types.BinaryID)
		err = types.Marshal(ineqValue, &v)
		if err != nil {
			return nil, err
		}
		ineqTokens, err := posting.IndexTokens(attr, types.Val{ineqValue.Tid, v.Value.([]byte)})
		if err != nil {
			return nil, err
		}
		if len(ineqTokens) != 1 {
			return nil, x.Errorf("Expected only 1 token but got: %v", ineqTokens)
		}
		ineqValueToken = ineqTokens[0]
		// Get tokens geq / leq ineqValueToken.
		tokens, err = getInequalityTokens(attr, ineqValueToken, f)
		if err != nil {
			return nil, err
		}
		n = len(tokens)

	case CompareScalarFn:
		if len(q.SrcFunc) != 3 {
			return nil, x.Errorf("Function requires 3 arguments, but got %d %v",
				len(q.SrcFunc), q.SrcFunc)
		}
		threshold, err = strconv.ParseInt(q.SrcFunc[2], 10, 64)
		if err != nil {
			return nil, x.Wrapf(err, "Compare %v(%v) require digits, but got invalid num",
				q.SrcFunc[0], q.SrcFunc[1])
		}
		n = algo.ListLen(q.Uids)

	case GeoFn:
		// For geo functions, we get extra information used for filtering.
		tokens, geoQuery, err = types.GetGeoTokens(q.SrcFunc)
		if err != nil {
			return nil, err
		}
		n = len(tokens)

	case PasswordFn:
		// confirm agrregator could apply on the attributes
		if len(q.SrcFunc) != 2 {
			return nil, x.Errorf("Function requires 2 arguments, but got %d %v",
				len(q.SrcFunc), q.SrcFunc)
		}
		n = algo.ListLen(q.Uids)

	case StandardFn:
		tokens, err = getTokens(q.SrcFunc)
		if err != nil {
			return nil, err
		}
		intersectDest = (strings.ToLower(q.SrcFunc[0]) == "allof")
		n = len(tokens)

	case NotFn:
		n = algo.ListLen(q.Uids)
	}

	var out task.Result
	it := algo.NewListIterator(q.Uids)
	opts := posting.ListOptions{
		AfterUID: uint64(q.AfterUid),
	}
	// If we have srcFunc and Uids, it means its a filter. So we intersect.
	if fnType != NotFn && algo.ListLen(q.Uids) > 0 {
		opts.Intersect = q.Uids
	}

	for i := 0; i < n; i++ {
		var key []byte
		var uid uint64
		if it.Valid() {
			uid = it.Val()
		}
		if fnType == AggregatorFn || fnType == CompareScalarFn || fnType == PasswordFn {
			key = x.DataKey(attr, it.Val())
			it.Next()
		} else if fnType != NotFn {
			key = x.IndexKey(attr, tokens[i])
		} else if q.Reverse {
			key = x.ReverseKey(attr, it.Val())
			it.Next()
		} else {
			key = x.DataKey(attr, it.Val())
			it.Next()
		}
		// Get or create the posting list for an entity, attribute combination.
		pl, decr := posting.GetOrCreate(key, gid)
		defer decr()

		// If a posting list contains a value, we store that or else we store a nil
		// byte so that processing is consistent later.
		val, err := pl.Value(q.Langs)
		isValueEdge := err == nil
		newValue := &task.Value{ValType: int32(val.Tid)}
		if err == nil {
			newValue.Val = val.Value.([]byte)
		} else {
			newValue.Val = x.Nilbyte
		}
		out.Values = append(out.Values, newValue)

		// get facets.
		if q.FacetParam != nil {
			if isValueEdge {
				fs, err := pl.Facets(q.FacetParam)
				if err != nil {
					return nil, err
				}
				out.FacetsLists = append(out.FacetsLists,
					&facets.List{[]*facets.Facets{&facets.Facets{fs}}})
			} else {
				out.FacetsLists = append(out.FacetsLists,
					&facets.List{pl.FacetsForUids(opts, q.FacetParam)})
			}
		}

		if q.DoCount || fnType == AggregatorFn {
			if q.DoCount {
				out.Counts = append(out.Counts, uint32(pl.Length(0)))
			}
			// Add an empty UID list to make later processing consistent
			out.UidMatrix = append(out.UidMatrix, &emptyUIDList)
			continue
		}

		if fnType == PasswordFn {
			lastPos := len(out.Values) - 1
			if len(newValue.Val) == 0 {
				out.Values[lastPos] = task.FalseVal
			}
			pwd := q.SrcFunc[1]
			err = types.VerifyPassword(pwd, string(newValue.Val))
			if err != nil {
				out.Values[lastPos] = task.FalseVal
			} else {
				out.Values[lastPos] = task.TrueVal
			}
			// Add an empty UID list to make later processing consistent
			out.UidMatrix = append(out.UidMatrix, &emptyUIDList)
			continue
		}

		if fnType == CompareScalarFn {
			count := int64(pl.Length(0))
			if EvalCompare(f, count, threshold) {
				tlist := algo.SortedListToBlock([]uint64{uid})
				out.UidMatrix = append(out.UidMatrix, tlist)
			}
			continue
		}

		// The more usual case: Getting the UIDs.
		out.UidMatrix = append(out.UidMatrix, pl.Uids(opts))
	}

	// aggregate on the collection out.Values[]
	if fnType == AggregatorFn && len(out.Values) > 0 {
		var err error
		typ, _ := schema.State().TypeOf(attr)
		out.Values[0], err = Aggregate(f, out.Values, typ)
		if err != nil {
			return nil, err
		}
		out.Values = out.Values[:1] // trim length to 1
	}

	if fnType == CompareAttrFn && len(tokens) > 0 && ineqValueToken == tokens[0] {
		// Need to evaluate inequality for entries in the first bucket.
		typ, err := schema.State().TypeOf(attr)
		if err != nil || !typ.IsScalar() {
			return nil, x.Errorf("Attribute not scalar: %s %v", attr, typ)
		}

		x.AssertTrue(len(out.UidMatrix) > 0)
		// Filter the first row of UidMatrix. Since ineqValue != nil, we may
		// assume that ineqValue is equal to the first token found in TokensTable.
		algo.ApplyFilter(out.UidMatrix[0], func(uid uint64, i int) bool {
			sv, err := fetchValue(uid, attr, q.Langs, typ)
			if sv.Value == nil || err != nil {
				return false
			}
			switch q.SrcFunc[0] {
			case "geq":
				return !types.Less(sv, ineqValue)
			case "gt":
				return types.Less(ineqValue, sv)
			case "leq":
				return !types.Less(ineqValue, sv)
			case "lt":
				return types.Less(sv, ineqValue)
			case "eq":
				return !types.Less(sv, ineqValue) && !types.Less(ineqValue, sv)
			default:
				x.Fatalf("Unknown ineqType %v", q.SrcFunc[0])
			}
			return false
		})
	}

	// If geo filter, do value check for correctness.
	var values []*task.Value
	if geoQuery != nil {
		uids := algo.MergeSorted(out.UidMatrix)
		it := algo.NewListIterator(uids)
		for ; it.Valid(); it.Next() {
			uid := it.Val()
			key := x.DataKey(attr, uid)
			pl, decr := posting.GetOrCreate(key, gid)
			val, err := pl.Value(nil)
			newValue := &task.Value{ValType: int32(val.Tid)}
			if err == nil {
				newValue.Val = val.Value.([]byte)
			} else {
				newValue.Val = x.Nilbyte
			}
			values = append(values, newValue)
			decr() // Decrement the reference count of the pl.
		}

		filtered := types.FilterGeoUids(uids, values, geoQuery)
		for i := 0; i < len(out.UidMatrix); i++ {
			algo.IntersectWith(out.UidMatrix[i], filtered)
		}
	}
	out.IntersectDest = intersectDest
	return &out, nil
}

// ServeTask is used to respond to a query.
func (w *grpcWorker) ServeTask(ctx context.Context, q *task.Query) (*task.Result, error) {
	if ctx.Err() != nil {
		return &emptyResult, ctx.Err()
	}

	gid := group.BelongsTo(q.Attr)
	x.Trace(ctx, "Attribute: %q NumUids: %v groupId: %v ServeTask", q.Attr, algo.ListLen(q.Uids), gid)

	var reply *task.Result
	x.AssertTruef(groups().ServesGroup(gid),
		"attr: %q groupId: %v Request sent to wrong server.", q.Attr, gid)

	c := make(chan error, 1)
	go func() {
		var err error
		reply, err = processTask(q, gid)
		c <- err
	}()

	select {
	case <-ctx.Done():
		return reply, ctx.Err()
	case err := <-c:
		return reply, err
	}
}<|MERGE_RESOLUTION|>--- conflicted
+++ resolved
@@ -136,10 +136,7 @@
 	var ineqValue types.Val
 	var ineqValueToken string
 	var n int
-<<<<<<< HEAD
-=======
 	var threshold int64
->>>>>>> 94a17fdf
 
 	fnType, f := parseFuncType(q.SrcFunc)
 	switch fnType {
